/*
Copyright IBM Corp. All Rights Reserved.

SPDX-License-Identifier: Apache-2.0
*/

package msp

import (
	"bytes"
	"crypto/x509"
	"crypto/x509/pkix"
	"encoding/asn1"
	"math/big"
	"reflect"
	"time"

	"github.com/pkg/errors"
)

func (msp *bccspmsp) validateIdentity(id *identity) error {
	validationChain, err := msp.getCertificationChainForBCCSPIdentity(id)
	if err != nil {
		return errors.WithMessage(err, "could not obtain certification chain")
	}

	err = msp.validateIdentityAgainstChain(id, validationChain)
	if err != nil {
		return errors.WithMessage(err, "could not validate identity against certification chain")
	}

	err = msp.internalValidateIdentityOusFunc(id)
	if err != nil {
		return errors.WithMessage(err, "could not validate identity's OUs")
	}

	return nil
}

func (msp *bccspmsp) validateCAIdentity(id *identity) error {
	if !id.cert.IsCA {
		return errors.New("Only CA identities can be validated")
	}

	validationChain, err := msp.getUniqueValidationChain(id.cert, msp.getValidityOptsForCert(id.cert))
	if err != nil {
		return errors.WithMessage(err, "could not obtain certification chain")
	}
	if len(validationChain) == 1 {
		// validationChain[0] is the root CA certificate
		return nil
	}

	return msp.validateIdentityAgainstChain(id, validationChain)
}

func (msp *bccspmsp) validateTLSCAIdentity(cert *x509.Certificate, opts *x509.VerifyOptions) error {
	if !cert.IsCA {
		return errors.New("Only CA identities can be validated")
	}

	validationChain, err := msp.getUniqueValidationChain(cert, *opts)
	if err != nil {
		return errors.WithMessage(err, "could not obtain certification chain")
	}
	if len(validationChain) == 1 {
		// validationChain[0] is the root CA certificate
		return nil
	}

	return msp.validateCertAgainstChain(cert, validationChain)
}

func (msp *bccspmsp) validateIdentityAgainstChain(id *identity, validationChain []*x509.Certificate) error {
	return msp.validateCertAgainstChain(id.cert, validationChain)
}

func (msp *bccspmsp) validateCertAgainstChain(cert *x509.Certificate, validationChain []*x509.Certificate) error {
	// here we know that the identity is valid; now we have to check whether it has been revoked

	// identify the SKI of the CA that signed this cert
	SKI, err := getSubjectKeyIdentifierFromCert(validationChain[1])
	if err != nil {
		return errors.WithMessage(err, "could not obtain Subject Key Identifier for signer cert")
	}

	// check whether one of the CRLs we have has this cert's
	// SKI as its AuthorityKeyIdentifier
	for _, crl := range msp.CRL {
		aki, err := getAuthorityKeyIdentifierFromCrl(crl)
		if err != nil {
			return errors.WithMessage(err, "could not obtain Authority Key Identifier for crl")
		}

		// check if the SKI of the cert that signed us matches the AKI of any of the CRLs
		if bytes.Equal(aki, SKI) {
			// we have a CRL, check whether the serial number is revoked
			for _, rc := range crl.TBSCertList.RevokedCertificates {
				if rc.SerialNumber.Cmp(cert.SerialNumber) == 0 {
					// We have found a CRL whose AKI matches the SKI of
					// the CA (root or intermediate) that signed the
					// certificate that is under validation. As a
					// precaution, we verify that said CA is also the
					// signer of this CRL.
					err = validationChain[1].CheckCRLSignature(crl)
					if err != nil {
						// the CA cert that signed the certificate
						// that is under validation did not sign the
						// candidate CRL - skip
						mspLogger.Warningf("Invalid signature over the identified CRL, error %+v", err)
						continue
					}

					// A CRL also includes a time of revocation so that
					// the CA can say "this cert is to be revoked starting
					// from this time"; however here we just assume that
					// revocation applies instantaneously from the time
					// the MSP config is committed and used so we will not
					// make use of that field
					return errors.New("The certificate has been revoked")
				}
			}
		}
	}

	return nil
}

func (msp *bccspmsp) validateIdentityOUsV1(id *identity) error {
	// Check that the identity's OUs are compatible with those recognized by this MSP,
	// meaning that the intersection is not empty.
	if len(msp.ouIdentifiers) > 0 {
		found := false

		for _, OU := range id.GetOrganizationalUnits() {
			certificationIDs, exists := msp.ouIdentifiers[OU.OrganizationalUnitIdentifier]

			if exists {
				for _, certificationID := range certificationIDs {
					if bytes.Equal(certificationID, OU.CertifiersIdentifier) {
						found = true
						break
					}
				}
			}
		}

		if !found {
			if len(id.GetOrganizationalUnits()) == 0 {
				return errors.New("the identity certificate does not contain an Organizational Unit (OU)")
			}
			return errors.Errorf("none of the identity's organizational units [%v] are in MSP %s", id.GetOrganizationalUnits(), msp.name)
		}
	}

	return nil
}

func (msp *bccspmsp) validateIdentityOUsV11(id *identity) error {
	// Run the same checks as per V1
	err := msp.validateIdentityOUsV1(id)
	if err != nil {
		return err
	}

	// Perform V1_1 additional checks:
	//
	// -- Check for OU enforcement
	if !msp.ouEnforcement {
		// No enforcement required
		mspLogger.Debugf("MSP does not require OU enforcement, continuing.")
		return nil
	}

	// Make sure that the identity has only one of the special OUs
	// used to tell apart clients or peers.
	counter := 0
	for _, OU := range id.GetOrganizationalUnits() {
		// Is OU.OrganizationalUnitIdentifier one of the special OUs?
		var nodeOU *OUIdentifier
		switch OU.OrganizationalUnitIdentifier {
		case msp.clientOU.OrganizationalUnitIdentifier:
			mspLogger.Debugf("Identity matches clientOU identifier [%s] in %s", OU.OrganizationalUnitIdentifier, msp.name)
			nodeOU = msp.clientOU
		case msp.peerOU.OrganizationalUnitIdentifier:
			mspLogger.Debugf("Identity matches peerOU [%s] in %s", OU.OrganizationalUnitIdentifier, msp.name)
			nodeOU = msp.peerOU
		default:
			mspLogger.Debugf("Identity OU [%s] not matched in %s", OU.OrganizationalUnitIdentifier, msp.name)
			continue
		}

		// Yes. Then, enforce the certifiers identifier is this is specified.
		// It is not specified, it means that any certification path is fine.
		if len(nodeOU.CertifiersIdentifier) != 0 && !bytes.Equal(nodeOU.CertifiersIdentifier, OU.CertifiersIdentifier) {
			return errors.Errorf("CertifiersIdentifier [%v] not matched in MSP: [%s]", id.GetOrganizationalUnits(), msp.name)
		}
		counter++
		if counter > 1 {
			break
		}
	}
<<<<<<< HEAD
	if counter > 1 {
		return errors.Errorf("the identity must be a client, a peer or an orderer identity to be valid, not a combination of them. OUs: [%v], MSP: [%s]", id.GetOrganizationalUnits(), msp.name)
	} else if counter == 0 {
		return errors.Errorf("the identity [%s] is incompatible with the specified nodeOU configuration for MSP [%s]", id.cert.Subject, msp.name)
=======
	if counter != 1 {
		return errors.Errorf("the identity must be a client or a peer identity to be valid, not a combination of them. OUs: [%v], MSP: [%s]", id.GetOrganizationalUnits(), msp.name)
	}

	return nil
}

func (msp *bccspmsp) validateIdentityOUsV142(id *identity) error {
	// Run the same checks as per V1
	err := msp.validateIdentityOUsV1(id)
	if err != nil {
		return err
	}

	// -- Check for OU enforcement
	if !msp.ouEnforcement {
		// No enforcement required
		return nil
	}

	// Make sure that the identity has only one of the special OUs
	// used to tell apart clients, peers and admins.
	counter := 0
	validOUs := make(map[string]*OUIdentifier)
	if msp.clientOU != nil {
		validOUs[msp.clientOU.OrganizationalUnitIdentifier] = msp.clientOU
	}
	if msp.peerOU != nil {
		validOUs[msp.peerOU.OrganizationalUnitIdentifier] = msp.peerOU
	}
	if msp.adminOU != nil {
		validOUs[msp.adminOU.OrganizationalUnitIdentifier] = msp.adminOU
	}
	if msp.ordererOU != nil {
		validOUs[msp.ordererOU.OrganizationalUnitIdentifier] = msp.ordererOU
	}

	for _, OU := range id.GetOrganizationalUnits() {
		// Is OU.OrganizationalUnitIdentifier one of the special OUs?
		nodeOU := validOUs[OU.OrganizationalUnitIdentifier]
		if nodeOU == nil {
			continue
		}

		// Yes. Then, enforce the certifiers identifier in this is specified.
		// If is not specified, it means that any certification path is fine.
		if len(nodeOU.CertifiersIdentifier) != 0 && !bytes.Equal(nodeOU.CertifiersIdentifier, OU.CertifiersIdentifier) {
			return errors.Errorf("certifiersIdentifier does not match: [%v], MSP: [%s]", id.GetOrganizationalUnits(), msp.name)
		}
		counter++
		if counter > 1 {
			break
		}
	}
	if counter != 1 {
		return errors.Errorf("the identity must be a client, a peer, an orderer or an admin identity to be valid, not a combination of them. OUs: [%v], MSP: [%s]", id.GetOrganizationalUnits(), msp.name)
>>>>>>> 4b1822ea
	}
	return nil
}

func (msp *bccspmsp) getValidityOptsForCert(cert *x509.Certificate) x509.VerifyOptions {
	// First copy the opts to override the CurrentTime field
	// in order to make the certificate passing the expiration test
	// independently from the real local current time.
	// This is a temporary workaround for FAB-3678

	var tempOpts x509.VerifyOptions
	tempOpts.Roots = msp.opts.Roots
	tempOpts.DNSName = msp.opts.DNSName
	tempOpts.Intermediates = msp.opts.Intermediates
	tempOpts.KeyUsages = msp.opts.KeyUsages
	tempOpts.CurrentTime = cert.NotBefore.Add(time.Hour)

	return tempOpts
}

/*
   This is the definition of the ASN.1 marshalling of AuthorityKeyIdentifier
   from https://www.ietf.org/rfc/rfc5280.txt

   AuthorityKeyIdentifier ::= SEQUENCE {
      keyIdentifier             [0] KeyIdentifier           OPTIONAL,
      authorityCertIssuer       [1] GeneralNames            OPTIONAL,
      authorityCertSerialNumber [2] CertificateSerialNumber OPTIONAL  }

   KeyIdentifier ::= OCTET STRING

   CertificateSerialNumber  ::=  INTEGER

*/

type authorityKeyIdentifier struct {
	KeyIdentifier             []byte  `asn1:"optional,tag:0"`
	AuthorityCertIssuer       []byte  `asn1:"optional,tag:1"`
	AuthorityCertSerialNumber big.Int `asn1:"optional,tag:2"`
}

// getAuthorityKeyIdentifierFromCrl returns the Authority Key Identifier
// for the supplied CRL. The authority key identifier can be used to identify
// the public key corresponding to the private key which was used to sign the CRL.
func getAuthorityKeyIdentifierFromCrl(crl *pkix.CertificateList) ([]byte, error) {
	aki := authorityKeyIdentifier{}

	for _, ext := range crl.TBSCertList.Extensions {
		// Authority Key Identifier is identified by the following ASN.1 tag
		// authorityKeyIdentifier (2 5 29 35) (see https://tools.ietf.org/html/rfc3280.html)
		if reflect.DeepEqual(ext.Id, asn1.ObjectIdentifier{2, 5, 29, 35}) {
			_, err := asn1.Unmarshal(ext.Value, &aki)
			if err != nil {
				return nil, errors.Wrap(err, "failed to unmarshal AKI")
			}

			return aki.KeyIdentifier, nil
		}
	}

	return nil, errors.New("authorityKeyIdentifier not found in certificate")
}

// getSubjectKeyIdentifierFromCert returns the Subject Key Identifier for the supplied certificate
// Subject Key Identifier is an identifier of the public key of this certificate
func getSubjectKeyIdentifierFromCert(cert *x509.Certificate) ([]byte, error) {
	var SKI []byte

	for _, ext := range cert.Extensions {
		// Subject Key Identifier is identified by the following ASN.1 tag
		// subjectKeyIdentifier (2 5 29 14) (see https://tools.ietf.org/html/rfc3280.html)
		if reflect.DeepEqual(ext.Id, asn1.ObjectIdentifier{2, 5, 29, 14}) {
			_, err := asn1.Unmarshal(ext.Value, &SKI)
			if err != nil {
				return nil, errors.Wrap(err, "failed to unmarshal Subject Key Identifier")
			}

			return SKI, nil
		}
	}

	return nil, errors.New("subjectKeyIdentifier not found in certificate")
}<|MERGE_RESOLUTION|>--- conflicted
+++ resolved
@@ -200,16 +200,15 @@
 			break
 		}
 	}
-<<<<<<< HEAD
-	if counter > 1 {
-		return errors.Errorf("the identity must be a client, a peer or an orderer identity to be valid, not a combination of them. OUs: [%v], MSP: [%s]", id.GetOrganizationalUnits(), msp.name)
-	} else if counter == 0 {
-		return errors.Errorf("the identity [%s] is incompatible with the specified nodeOU configuration for MSP [%s]", id.cert.Subject, msp.name)
-=======
 	if counter != 1 {
 		return errors.Errorf("the identity must be a client or a peer identity to be valid, not a combination of them. OUs: [%v], MSP: [%s]", id.GetOrganizationalUnits(), msp.name)
 	}
-
+	// This is the previously patch error handling added for Provenance.  It may no longer be required.
+	// if counter > 1 {
+	// 	return errors.Errorf("the identity must be a client, a peer or an orderer identity to be valid, not a combination of them. OUs: [%v], MSP: [%s]", id.GetOrganizationalUnits(), msp.name)
+	// } else if counter == 0 {
+	// 	return errors.Errorf("the identity [%s] is incompatible with the specified nodeOU configuration for MSP [%s]", id.cert.Subject, msp.name)
+	// }
 	return nil
 }
 
@@ -262,7 +261,6 @@
 	}
 	if counter != 1 {
 		return errors.Errorf("the identity must be a client, a peer, an orderer or an admin identity to be valid, not a combination of them. OUs: [%v], MSP: [%s]", id.GetOrganizationalUnits(), msp.name)
->>>>>>> 4b1822ea
 	}
 	return nil
 }
