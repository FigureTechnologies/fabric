--- conflicted
+++ resolved
@@ -176,19 +176,11 @@
 
 # Parse commandline args pull out
 # version and/or ca-version strings first
-<<<<<<< HEAD
-if [ ! -z "$1" -a ${1:0:1} != "-" ]; then
-  VERSION=$1;shift
-  if [ ! -z "$1"  -a ${1:0:1} != "-" ]; then
-    CA_VERSION=$1;shift
-    if [ ! -z "$1"  -a ${1:0:1} != "-" ]; then
-=======
 if [ ! -z "$1" -a "${1:0:1}" != "-" ]; then
   VERSION=$1;shift
   if [ ! -z "$1"  -a "${1:0:1}" != "-" ]; then
     CA_VERSION=$1;shift
     if [ ! -z "$1"  -a "${1:0:1}" != "-" ]; then
->>>>>>> cdc48139
       THIRDPARTY_IMAGE_VERSION=$1;shift
     fi
   fi
