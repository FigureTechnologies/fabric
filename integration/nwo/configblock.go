/*
Copyright IBM Corp All Rights Reserved.

SPDX-License-Identifier: Apache-2.0
*/

package nwo

import (
	"bytes"
	"fmt"
	"io/ioutil"
	"os"
	"path/filepath"
	"strings"

	"github.com/golang/protobuf/proto"
	"github.com/hyperledger/fabric/integration/nwo/commands"
	"github.com/hyperledger/fabric/internal/configtxlator/update"
	"github.com/hyperledger/fabric/protos/common"
	protosorderer "github.com/hyperledger/fabric/protos/orderer"
	ectdraft_protos "github.com/hyperledger/fabric/protos/orderer/etcdraft"
	"github.com/hyperledger/fabric/protoutil"
	. "github.com/onsi/gomega"
	"github.com/onsi/gomega/gbytes"
	"github.com/onsi/gomega/gexec"
)

// GetConfigBlock retrieves the current config block for a channel
func GetConfigBlock(n *Network, peer *Peer, orderer *Orderer, channel string) *common.Block {
	tempDir, err := ioutil.TempDir("", "getConfigBlock")
	Expect(err).NotTo(HaveOccurred())
	defer os.RemoveAll(tempDir)

	// fetch the config block
	output := filepath.Join(tempDir, "config_block.pb")
	sess, err := n.OrdererAdminSession(orderer, peer, commands.ChannelFetch{
		ChannelID:  channel,
		Block:      "config",
		Orderer:    n.OrdererAddress(orderer, ListenPort),
		OutputFile: output,
	})
	Expect(err).NotTo(HaveOccurred())
	Eventually(sess, n.EventuallyTimeout).Should(gexec.Exit(0))
	Expect(sess.Err).To(gbytes.Say("Received block: "))

	// unmarshal the config block bytes
	configBlock := UnmarshalBlockFromFile(output)
	return configBlock
}

// GetConfig retrieves the last config of the given channel
func GetConfig(n *Network, peer *Peer, orderer *Orderer, channel string) *common.Config {
	configBlock := GetConfigBlock(n, peer, orderer, channel)
	// unmarshal the envelope bytes
	envelope, err := protoutil.GetEnvelopeFromBlock(configBlock.Data.Data[0])
	Expect(err).NotTo(HaveOccurred())

	// unmarshal the payload bytes
	payload, err := protoutil.GetPayload(envelope)
	Expect(err).NotTo(HaveOccurred())

	// unmarshal the config envelope bytes
	configEnv := &common.ConfigEnvelope{}
	err = proto.Unmarshal(payload.Data, configEnv)
	Expect(err).NotTo(HaveOccurred())

	// clone the config
	return configEnv.Config
}

// UpdateConfig computes, signs, and submits a configuration update and waits
// for the update to complete.
func UpdateConfig(n *Network, orderer *Orderer, channel string, current, updated *common.Config, getConfigBlockFromOrderer bool, submitter *Peer, additionalSigners ...*Peer) {
	tempDir, err := ioutil.TempDir("", "updateConfig")
	Expect(err).NotTo(HaveOccurred())
	defer os.RemoveAll(tempDir)

	// compute update
	configUpdate, err := update.Compute(current, updated)
	Expect(err).NotTo(HaveOccurred())
	configUpdate.ChannelId = channel

	signedEnvelope, err := protoutil.CreateSignedEnvelope(
		common.HeaderType_CONFIG_UPDATE,
		channel,
		nil, // local signer
		&common.ConfigUpdateEnvelope{ConfigUpdate: protoutil.MarshalOrPanic(configUpdate)},
		0, // message version
		0, // epoch
	)
	Expect(err).NotTo(HaveOccurred())
	Expect(signedEnvelope).NotTo(BeNil())

	updateFile := filepath.Join(tempDir, "update.pb")
	err = ioutil.WriteFile(updateFile, protoutil.MarshalOrPanic(signedEnvelope), 0600)
	Expect(err).NotTo(HaveOccurred())

	for _, signer := range additionalSigners {
		sess, err := n.PeerAdminSession(signer, commands.SignConfigTx{File: updateFile})
		Expect(err).NotTo(HaveOccurred())
		Eventually(sess, n.EventuallyTimeout).Should(gexec.Exit(0))
	}

	var currentBlockNumber uint64
	// get current configuration block number
	if getConfigBlockFromOrderer {
		currentBlockNumber = CurrentConfigBlockNumber(n, submitter, orderer, channel)
	} else {
		currentBlockNumber = CurrentConfigBlockNumber(n, submitter, nil, channel)
	}

	sess, err := n.PeerAdminSession(submitter, commands.ChannelUpdate{
		ChannelID: channel,
		Orderer:   n.OrdererAddress(orderer, ListenPort),
		File:      updateFile,
	})
	Expect(err).NotTo(HaveOccurred())
	Eventually(sess, n.EventuallyTimeout).Should(gexec.Exit(0))
	Expect(sess.Err).To(gbytes.Say("Successfully submitted channel update"))

<<<<<<< HEAD
	// wait for the block to be committed to all peers that
	// have joined the channel
	for _, peer := range n.PeersWithChannel(channel) {
		ccb := func() uint64 { return CurrentConfigBlockNumber(n, peer, orderer, channel) }
=======
	if getConfigBlockFromOrderer {
		ccb := func() uint64 { return CurrentConfigBlockNumber(n, submitter, orderer, channel) }
		Eventually(ccb, n.EventuallyTimeout).Should(BeNumerically(">", currentBlockNumber))
		return
	}
	// wait for the block to be committed to all peers that
	// have joined the channel
	for _, peer := range n.PeersWithChannel(channel) {
		ccb := func() uint64 { return CurrentConfigBlockNumber(n, peer, nil, channel) }
>>>>>>> cdc48139
		Eventually(ccb, n.EventuallyTimeout).Should(BeNumerically(">", currentBlockNumber))
	}
}

// UpdateOrdererConfig computes, signs, and submits a configuration update which requires orderers signature and waits
// for the update to complete.
func UpdateOrdererConfig(n *Network, orderer *Orderer, channel string, current, updated *common.Config, submitter *Peer, additionalSigners ...*Orderer) {
	tempDir, err := ioutil.TempDir("", "updateConfig")
	Expect(err).NotTo(HaveOccurred())
	updateFile := filepath.Join(tempDir, "update.pb")
	defer os.RemoveAll(tempDir)

	computeUpdateOrdererConfig(updateFile, n, channel, current, updated, submitter, additionalSigners...)

	currentBlockNumber := CurrentConfigBlockNumber(n, submitter, orderer, channel)

	Eventually(func() string {
		sess, err := n.OrdererAdminSession(orderer, submitter, commands.ChannelUpdate{
			ChannelID: channel,
			Orderer:   n.OrdererAddress(orderer, ListenPort),
			File:      updateFile,
		})
		if err != nil {
			return err.Error()
		}
		sess.Wait(n.EventuallyTimeout)
		if sess.ExitCode() != 0 {
			return fmt.Sprintf("exit code is %d", sess.ExitCode())
		}
		if strings.Contains(string(sess.Err.Contents()), "Successfully submitted channel update") {
			return ""
		}
		return fmt.Sprintf("channel update output: %s", string(sess.Err.Contents()))
	}, n.EventuallyTimeout).Should(BeEmpty())

	// wait for the block to be committed
	ccb := func() uint64 { return CurrentConfigBlockNumber(n, submitter, orderer, channel) }
	Eventually(ccb, n.EventuallyTimeout).Should(BeNumerically(">", currentBlockNumber))
}

// CurrentConfigBlockNumber retrieves the block number from the header of the
// current config block. This can be used to detect when configuration change
// has completed. If an orderer is not provided, the current config block will
// be fetched from the peer.
func CurrentConfigBlockNumber(n *Network, peer *Peer, orderer *Orderer, channel string) uint64 {
	tempDir, err := ioutil.TempDir("", "currentConfigBlock")
	Expect(err).NotTo(HaveOccurred())
	defer os.RemoveAll(tempDir)

	// fetch the config block
	output := filepath.Join(tempDir, "config_block.pb")
	if orderer == nil {
		return CurrentConfigBlockNumberFromPeer(n, peer, channel, output)
	}

	FetchConfigBlock(n, peer, orderer, channel, output)

	// unmarshal the config block bytes
	configBlock := UnmarshalBlockFromFile(output)

	return configBlock.Header.Number
}

// CurrentConfigBlockNumberFromPeer retrieves the block number from the header
// of the peer's current config block.
func CurrentConfigBlockNumberFromPeer(n *Network, peer *Peer, channel, output string) uint64 {
	sess, err := n.PeerAdminSession(peer, commands.ChannelFetch{
		ChannelID:  channel,
		Block:      "config",
		OutputFile: output,
	})
	Expect(err).NotTo(HaveOccurred())
	Eventually(sess, n.EventuallyTimeout).Should(gexec.Exit(0))
	Expect(sess.Err).To(gbytes.Say("Received block: "))

	configBlock := UnmarshalBlockFromFile(output)

	return configBlock.Header.Number
}

// FetchConfigBlock fetches latest config block.
func FetchConfigBlock(n *Network, peer *Peer, orderer *Orderer, channel string, output string) {
	fetch := func() int {
		sess, err := n.OrdererAdminSession(orderer, peer, commands.ChannelFetch{
			ChannelID:  channel,
			Block:      "config",
			Orderer:    n.OrdererAddress(orderer, ListenPort),
			OutputFile: output,
		})
		Expect(err).NotTo(HaveOccurred())
		code := sess.Wait(n.EventuallyTimeout).ExitCode()
		if code == 0 {
			Expect(sess.Err).To(gbytes.Say("Received block: "))
		}
		return code
	}
	Eventually(fetch, n.EventuallyTimeout).Should(Equal(0))
}

// UpdateOrdererConfigFail computes, signs, and submits a configuration update which requires orderers signature
// and waits for the update to FAIL.
func UpdateOrdererConfigFail(n *Network, orderer *Orderer, channel string, current, updated *common.Config, submitter *Peer, additionalSigners ...*Orderer) {
	tempDir, err := ioutil.TempDir("", "updateConfig")
	Expect(err).NotTo(HaveOccurred())
	updateFile := filepath.Join(tempDir, "update.pb")
	defer os.RemoveAll(tempDir)

	computeUpdateOrdererConfig(updateFile, n, channel, current, updated, submitter, additionalSigners...)

	//session should not return with a zero exit code nor with a success response
	sess, err := n.OrdererAdminSession(orderer, submitter, commands.ChannelUpdate{
		ChannelID: channel,
		Orderer:   n.OrdererAddress(orderer, ListenPort),
		File:      updateFile,
	})
	Expect(err).NotTo(HaveOccurred())
	Eventually(sess, n.EventuallyTimeout).ShouldNot(gexec.Exit(0))
	Expect(sess.Err).NotTo(gbytes.Say("Successfully submitted channel update"))
}

func computeUpdateOrdererConfig(updateFile string, n *Network, channel string, current, updated *common.Config, submitter *Peer, additionalSigners ...*Orderer) {
	// compute update
	configUpdate, err := update.Compute(current, updated)
	Expect(err).NotTo(HaveOccurred())
	configUpdate.ChannelId = channel

	signedEnvelope, err := protoutil.CreateSignedEnvelope(
		common.HeaderType_CONFIG_UPDATE,
		channel,
		nil, // local signer
		&common.ConfigUpdateEnvelope{ConfigUpdate: protoutil.MarshalOrPanic(configUpdate)},
		0, // message version
		0, // epoch
	)
	Expect(err).NotTo(HaveOccurred())
	Expect(signedEnvelope).NotTo(BeNil())

	err = ioutil.WriteFile(updateFile, protoutil.MarshalOrPanic(signedEnvelope), 0600)
	Expect(err).NotTo(HaveOccurred())

	for _, signer := range additionalSigners {
		sess, err := n.OrdererAdminSession(signer, submitter, commands.SignConfigTx{File: updateFile})
		Expect(err).NotTo(HaveOccurred())
		Eventually(sess, n.EventuallyTimeout).Should(gexec.Exit(0))
	}
}

// UnmarshalBlockFromFile unmarshals a proto encoded block from a file.
func UnmarshalBlockFromFile(blockFile string) *common.Block {
	blockBytes, err := ioutil.ReadFile(blockFile)
	Expect(err).NotTo(HaveOccurred())

	block, err := protoutil.UnmarshalBlock(blockBytes)
	Expect(err).NotTo(HaveOccurred())

	return block
}

// AddConsenter adds a new consenter to the given channel
func AddConsenter(n *Network, peer *Peer, orderer *Orderer, channel string, consenter ectdraft_protos.Consenter) {
	UpdateEtcdRaftMetadata(n, peer, orderer, channel, func(metadata *ectdraft_protos.ConfigMetadata) {
		metadata.Consenters = append(metadata.Consenters, &consenter)
	})
}

// RemoveConsenter removes a consenter with the given certificate in PEM format from the given channel
func RemoveConsenter(n *Network, peer *Peer, orderer *Orderer, channel string, certificate []byte) {
	UpdateEtcdRaftMetadata(n, peer, orderer, channel, func(metadata *ectdraft_protos.ConfigMetadata) {
		var newConsenters []*ectdraft_protos.Consenter
		for _, consenter := range metadata.Consenters {
			if bytes.Equal(consenter.ClientTlsCert, certificate) || bytes.Equal(consenter.ServerTlsCert, certificate) {
				continue
			}
			newConsenters = append(newConsenters, consenter)
		}

		metadata.Consenters = newConsenters
	})
}

// ConsensusMetadataMutator receives ConsensusType.Metadata and mutates it
type ConsensusMetadataMutator func([]byte) []byte

// UpdateConsensusMetadata executes a config update that updates the consensus metadata according to the given ConsensusMetadataMutator
func UpdateConsensusMetadata(network *Network, peer *Peer, orderer *Orderer, channel string, mutateMetadata ConsensusMetadataMutator) {
	config := GetConfig(network, peer, orderer, channel)
	updatedConfig := proto.Clone(config).(*common.Config)

	consensusTypeConfigValue := updatedConfig.ChannelGroup.Groups["Orderer"].Values["ConsensusType"]
	consensusTypeValue := &protosorderer.ConsensusType{}
	err := proto.Unmarshal(consensusTypeConfigValue.Value, consensusTypeValue)
	Expect(err).NotTo(HaveOccurred())

	consensusTypeValue.Metadata = mutateMetadata(consensusTypeValue.Metadata)

	updatedConfig.ChannelGroup.Groups["Orderer"].Values["ConsensusType"] = &common.ConfigValue{
		ModPolicy: "Admins",
		Value:     protoutil.MarshalOrPanic(consensusTypeValue),
	}

	UpdateOrdererConfig(network, orderer, channel, config, updatedConfig, peer, orderer)
}

// UpdateEtcdRaftMetadata executes a config update that updates the etcdraft metadata according to the given function f
func UpdateEtcdRaftMetadata(network *Network, peer *Peer, orderer *Orderer, channel string, f func(md *ectdraft_protos.ConfigMetadata)) {
	UpdateConsensusMetadata(network, peer, orderer, channel, func(originalMetadata []byte) []byte {
		metadata := &ectdraft_protos.ConfigMetadata{}
		err := proto.Unmarshal(originalMetadata, metadata)
		Expect(err).NotTo(HaveOccurred())

		f(metadata)

		newMetadata, err := proto.Marshal(metadata)
		Expect(err).NotTo(HaveOccurred())
		return newMetadata
	})
}<|MERGE_RESOLUTION|>--- conflicted
+++ resolved
@@ -119,12 +119,6 @@
 	Eventually(sess, n.EventuallyTimeout).Should(gexec.Exit(0))
 	Expect(sess.Err).To(gbytes.Say("Successfully submitted channel update"))
 
-<<<<<<< HEAD
-	// wait for the block to be committed to all peers that
-	// have joined the channel
-	for _, peer := range n.PeersWithChannel(channel) {
-		ccb := func() uint64 { return CurrentConfigBlockNumber(n, peer, orderer, channel) }
-=======
 	if getConfigBlockFromOrderer {
 		ccb := func() uint64 { return CurrentConfigBlockNumber(n, submitter, orderer, channel) }
 		Eventually(ccb, n.EventuallyTimeout).Should(BeNumerically(">", currentBlockNumber))
@@ -134,7 +128,6 @@
 	// have joined the channel
 	for _, peer := range n.PeersWithChannel(channel) {
 		ccb := func() uint64 { return CurrentConfigBlockNumber(n, peer, nil, channel) }
->>>>>>> cdc48139
 		Eventually(ccb, n.EventuallyTimeout).Should(BeNumerically(">", currentBlockNumber))
 	}
 }
