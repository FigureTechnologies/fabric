--- conflicted
+++ resolved
@@ -10,10 +10,7 @@
 	"encoding/json"
 	"io/ioutil"
 	"os"
-<<<<<<< HEAD
-=======
 	"path/filepath"
->>>>>>> cdc48139
 	"strings"
 	"syscall"
 	"time"
