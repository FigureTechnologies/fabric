--- conflicted
+++ resolved
@@ -40,13 +40,9 @@
 	committer.On("GetMissingPvtDataTracker").Return(missingPvtDataTracker, nil)
 	fetcher.On("FetchReconciledItems", mock.Anything).Return(nil, errors.New("this function shouldn't be called"))
 
-<<<<<<< HEAD
-	r := &Reconciler{config: &ReconcilerConfig{sleepInterval: time.Minute, batchSize: 1, IsEnabled: true}, ReconciliationFetcher: fetcher, Committer: committer}
-=======
 	r := &Reconciler{channel: "", metrics: metrics.NewGossipMetrics(&disabled.Provider{}).PrivdataMetrics,
 		config:                &ReconcilerConfig{SleepInterval: time.Minute, BatchSize: 1, IsEnabled: true},
 		ReconciliationFetcher: fetcher, Committer: committer}
->>>>>>> cdc48139
 	err := r.reconcile()
 
 	assert.NoError(t, err)
@@ -82,13 +78,9 @@
 		fetchCalled = true
 	}).Return(nil, errors.New("called with no digests"))
 
-<<<<<<< HEAD
-	r := &Reconciler{config: &ReconcilerConfig{sleepInterval: time.Minute, batchSize: 1, IsEnabled: true}, ReconciliationFetcher: fetcher, Committer: committer}
-=======
 	r := &Reconciler{channel: "", metrics: metrics.NewGossipMetrics(&disabled.Provider{}).PrivdataMetrics,
 		config:                &ReconcilerConfig{SleepInterval: time.Minute, BatchSize: 1, IsEnabled: true},
 		ReconciliationFetcher: fetcher, Committer: committer}
->>>>>>> cdc48139
 	err := r.reconcile()
 
 	assert.Error(t, err)
@@ -165,16 +157,12 @@
 		commitPvtDataOfOldBlocksHappened = true
 	}).Return([]*ledger.PvtdataHashMismatch{}, nil)
 
-<<<<<<< HEAD
-	r := &Reconciler{config: &ReconcilerConfig{sleepInterval: time.Minute, batchSize: 1, IsEnabled: true}, ReconciliationFetcher: fetcher, Committer: committer}
-=======
 	testMetricProvider := gmetricsmocks.TestUtilConstructMetricProvider()
 	metrics := metrics.NewGossipMetrics(testMetricProvider.FakeProvider).PrivdataMetrics
 
 	r := &Reconciler{channel: "mychannel", metrics: metrics,
 		config:                &ReconcilerConfig{SleepInterval: time.Minute, BatchSize: 1, IsEnabled: true},
 		ReconciliationFetcher: fetcher, Committer: committer}
->>>>>>> cdc48139
 	err := r.reconcile()
 
 	assert.NoError(t, err)
@@ -369,12 +357,8 @@
 		wg.Done()
 	}).Return([]*ledger.PvtdataHashMismatch{}, nil)
 
-<<<<<<< HEAD
-	r := NewReconciler(committer, fetcher, &ReconcilerConfig{sleepInterval: time.Millisecond * 100, batchSize: 1, IsEnabled: true})
-=======
 	r := NewReconciler("", metrics.NewGossipMetrics(&disabled.Provider{}).PrivdataMetrics, committer, fetcher,
 		&ReconcilerConfig{SleepInterval: time.Millisecond * 100, BatchSize: 1, IsEnabled: true})
->>>>>>> cdc48139
 	r.Start()
 	<-stopC
 	r.Stop()
@@ -453,13 +437,9 @@
 
 	committer.On("CommitPvtDataOfOldBlocks", mock.Anything).Return(nil, errors.New("failed to commit"))
 
-<<<<<<< HEAD
-	r := &Reconciler{config: &ReconcilerConfig{sleepInterval: time.Minute, batchSize: 1, IsEnabled: true}, ReconciliationFetcher: fetcher, Committer: committer}
-=======
 	r := &Reconciler{channel: "", metrics: metrics.NewGossipMetrics(&disabled.Provider{}).PrivdataMetrics,
 		config:                &ReconcilerConfig{SleepInterval: time.Minute, BatchSize: 1, IsEnabled: true},
 		ReconciliationFetcher: fetcher, Committer: committer}
->>>>>>> cdc48139
 	err := r.reconcile()
 
 	assert.Error(t, err)
@@ -467,32 +447,21 @@
 }
 
 func TestFailuresWhileReconcilingMissingPvtData(t *testing.T) {
-<<<<<<< HEAD
-=======
 	metrics := metrics.NewGossipMetrics(&disabled.Provider{}).PrivdataMetrics
->>>>>>> cdc48139
 	committer := &mocks.Committer{}
 	fetcher := &mocks.ReconciliationFetcher{}
 	committer.On("GetMissingPvtDataTracker").Return(nil, errors.New("failed to obtain missing pvt data tracker"))
 
-<<<<<<< HEAD
-	r := NewReconciler(committer, fetcher, &ReconcilerConfig{sleepInterval: time.Millisecond * 100, batchSize: 1, IsEnabled: true})
-=======
 	r := NewReconciler("", metrics, committer, fetcher,
 		&ReconcilerConfig{SleepInterval: time.Millisecond * 100, BatchSize: 1, IsEnabled: true})
->>>>>>> cdc48139
 	err := r.reconcile()
 	assert.Error(t, err)
 	assert.Contains(t, "failed to obtain missing pvt data tracker", err.Error())
 
 	committer.Mock = mock.Mock{}
 	committer.On("GetMissingPvtDataTracker").Return(nil, nil)
-<<<<<<< HEAD
-	r = NewReconciler(committer, fetcher, &ReconcilerConfig{sleepInterval: time.Millisecond * 100, batchSize: 1, IsEnabled: true})
-=======
 	r = NewReconciler("", metrics, committer, fetcher,
 		&ReconcilerConfig{SleepInterval: time.Millisecond * 100, BatchSize: 1, IsEnabled: true})
->>>>>>> cdc48139
 	err = r.reconcile()
 	assert.Error(t, err)
 	assert.Contains(t, "got nil as MissingPvtDataTracker, exiting...", err.Error())
@@ -502,12 +471,8 @@
 
 	committer.Mock = mock.Mock{}
 	committer.On("GetMissingPvtDataTracker").Return(missingPvtDataTracker, nil)
-<<<<<<< HEAD
-	r = NewReconciler(committer, fetcher, &ReconcilerConfig{sleepInterval: time.Millisecond * 100, batchSize: 1, IsEnabled: true})
-=======
 	r = NewReconciler("", metrics, committer, fetcher,
 		&ReconcilerConfig{SleepInterval: time.Millisecond * 100, BatchSize: 1, IsEnabled: true})
->>>>>>> cdc48139
 	err = r.reconcile()
 	assert.Error(t, err)
 	assert.Contains(t, "failed get missing pvt data for recent blocks", err.Error())
