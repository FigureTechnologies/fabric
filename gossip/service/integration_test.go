--- conflicted
+++ resolved
@@ -11,7 +11,7 @@
 	"testing"
 	"time"
 
-	"github.com/hyperledger/fabric/core/deliverservice"
+	deliverclient "github.com/hyperledger/fabric/core/deliverservice"
 	"github.com/hyperledger/fabric/core/deliverservice/blocksprovider"
 	"github.com/hyperledger/fabric/core/ledger"
 	"github.com/hyperledger/fabric/core/transientstore"
@@ -119,12 +119,7 @@
 	viper.Set("peer.gossip.useLeaderElection", true)
 	viper.Set("peer.gossip.orgLeader", false)
 	n := 2
-<<<<<<< HEAD
-	portPrefix := 30000
-	gossips := startPeers(t, n, portPrefix, 0, 1)
-=======
 	gossips := startPeers(t, n, 0, 1)
->>>>>>> cdc48139
 	defer stopPeers(gossips)
 	channelName := "channelA"
 	peerIndexes := []int{0, 1}
@@ -132,13 +127,10 @@
 	addPeersToChannel(t, n, channelName, gossips, peerIndexes)
 	// Prime the membership view of the peers
 	waitForFullMembership(t, gossips, n, time.Second*30, time.Millisecond*100)
-<<<<<<< HEAD
-=======
 
 	endpoint, socket := getAvailablePort(t)
 	socket.Close()
 
->>>>>>> cdc48139
 	// Helper function that creates a gossipService instance
 	newGossipService := func(i int) *gossipServiceImpl {
 		gs := gossips[i].(*gossipGRPC).gossipServiceImpl
