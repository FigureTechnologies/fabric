--- conflicted
+++ resolved
@@ -31,12 +31,6 @@
 func init() {
 	util.SetupTestLogging()
 	pullInterval = 500 * time.Millisecond
-<<<<<<< HEAD
-	algo.SetDigestWaitTime(100 * time.Millisecond)
-	algo.SetRequestWaitTime(200 * time.Millisecond)
-	algo.SetResponseWaitTime(300 * time.Millisecond)
-=======
->>>>>>> cdc48139
 }
 
 type pullMsg struct {
@@ -296,38 +290,22 @@
 	wg.Add(4)
 
 	// Make sure there is a Hello message
-<<<<<<< HEAD
-	inst1.mediator.RegisterMsgHook(HelloMsgType, func(_ []string, items []*proto.SignedGossipMessage, msg proto.ReceivedMessage) {
-=======
 	inst1.mediator.RegisterMsgHook(HelloMsgType, func(_ []string, items []*protoext.SignedGossipMessage, msg protoext.ReceivedMessage) {
->>>>>>> cdc48139
 		wg.Done()
 	})
 
 	// Instance 1 answering with digest
-<<<<<<< HEAD
-	inst2.mediator.RegisterMsgHook(DigestMsgType, func(_ []string, items []*proto.SignedGossipMessage, msg proto.ReceivedMessage) {
-=======
 	inst2.mediator.RegisterMsgHook(DigestMsgType, func(_ []string, items []*protoext.SignedGossipMessage, msg protoext.ReceivedMessage) {
->>>>>>> cdc48139
 		wg.Done()
 	})
 
 	// Instance 2 requesting missing items
-<<<<<<< HEAD
-	inst1.mediator.RegisterMsgHook(RequestMsgType, func(_ []string, items []*proto.SignedGossipMessage, msg proto.ReceivedMessage) {
-=======
 	inst1.mediator.RegisterMsgHook(RequestMsgType, func(_ []string, items []*protoext.SignedGossipMessage, msg protoext.ReceivedMessage) {
->>>>>>> cdc48139
 		wg.Done()
 	})
 
 	// Instance 1 sends missing item
-<<<<<<< HEAD
-	inst2.mediator.RegisterMsgHook(ResponseMsgType, func(_ []string, items []*proto.SignedGossipMessage, msg proto.ReceivedMessage) {
-=======
 	inst2.mediator.RegisterMsgHook(ResponseMsgType, func(_ []string, items []*protoext.SignedGossipMessage, msg protoext.ReceivedMessage) {
->>>>>>> cdc48139
 		wg.Done()
 	})
 
@@ -405,11 +383,7 @@
 		assert.True(t, len(itemIds) == 3)
 	})
 
-<<<<<<< HEAD
-	inst1.mediator.RegisterMsgHook(ResponseMsgType, func(_ []string, items []*proto.SignedGossipMessage, msg proto.ReceivedMessage) {
-=======
 	inst1.mediator.RegisterMsgHook(ResponseMsgType, func(_ []string, items []*protoext.SignedGossipMessage, msg protoext.ReceivedMessage) {
->>>>>>> cdc48139
 		if atomic.LoadInt32(&inst1ReceivedResponse) == int32(1) {
 			return
 		}
