--- conflicted
+++ resolved
@@ -22,15 +22,9 @@
 	"time"
 
 	protoG "github.com/golang/protobuf/proto"
-<<<<<<< HEAD
-	"github.com/hyperledger/fabric/core/config/configtest"
-	"github.com/hyperledger/fabric/gossip/common"
-	"github.com/hyperledger/fabric/gossip/gossip/msgstore"
-=======
 	"github.com/hyperledger/fabric/gossip/common"
 	"github.com/hyperledger/fabric/gossip/gossip/msgstore"
 	"github.com/hyperledger/fabric/gossip/protoext"
->>>>>>> cdc48139
 	"github.com/hyperledger/fabric/gossip/util"
 	proto "github.com/hyperledger/fabric/protos/gossip"
 	"github.com/stretchr/testify/assert"
@@ -50,14 +44,6 @@
 
 func init() {
 	util.SetupTestLogging()
-<<<<<<< HEAD
-	aliveTimeInterval := time.Duration(time.Millisecond * 300)
-	SetAliveTimeInterval(aliveTimeInterval)
-	SetAliveExpirationTimeout(10 * aliveTimeInterval)
-	SetAliveExpirationCheckInterval(aliveTimeInterval)
-	SetReconnectInterval(10 * aliveTimeInterval)
-=======
->>>>>>> cdc48139
 	maxConnectionAttempts = 10000
 }
 
@@ -87,11 +73,7 @@
 }
 
 type dummyCommModule struct {
-<<<<<<< HEAD
-	validatedMessages chan *proto.SignedGossipMessage
-=======
 	validatedMessages chan *protoext.SignedGossipMessage
->>>>>>> cdc48139
 	msgsReceived      uint32
 	msgsSent          uint32
 	id                string
@@ -100,22 +82,14 @@
 	streams           map[string]proto.Gossip_GossipStreamClient
 	conns             map[string]*grpc.ClientConn
 	lock              *sync.RWMutex
-<<<<<<< HEAD
-	incMsgs           chan proto.ReceivedMessage
-=======
 	incMsgs           chan protoext.ReceivedMessage
->>>>>>> cdc48139
 	lastSeqs          map[string]uint64
 	shouldGossip      bool
 	mock              *mock.Mock
 }
 
 type gossipInstance struct {
-<<<<<<< HEAD
-	msgInterceptor func(*proto.SignedGossipMessage)
-=======
 	msgInterceptor func(*protoext.SignedGossipMessage)
->>>>>>> cdc48139
 	comm           *dummyCommModule
 	Discovery
 	gRGCserv      *grpc.Server
@@ -126,11 +100,7 @@
 	port          int
 }
 
-<<<<<<< HEAD
-func (comm *dummyCommModule) ValidateAliveMsg(am *proto.SignedGossipMessage) bool {
-=======
 func (comm *dummyCommModule) ValidateAliveMsg(am *protoext.SignedGossipMessage) bool {
->>>>>>> cdc48139
 	comm.lock.RLock()
 	c := comm.validatedMessages
 	comm.lock.RUnlock()
@@ -141,11 +111,7 @@
 	return true
 }
 
-<<<<<<< HEAD
-func (comm *dummyCommModule) recordValidation(validatedMessages chan *proto.SignedGossipMessage) {
-=======
 func (comm *dummyCommModule) recordValidation(validatedMessages chan *protoext.SignedGossipMessage) {
->>>>>>> cdc48139
 	comm.lock.Lock()
 	defer comm.lock.Unlock()
 	comm.validatedMessages = validatedMessages
@@ -388,17 +354,10 @@
 }
 
 func createDiscoveryInstanceThatGossips(port int, id string, bootstrapPeers []string, shouldGossip bool, pol DisclosurePolicy) *gossipInstance {
-<<<<<<< HEAD
-	return createDiscoveryInstanceThatGossipsWithInterceptors(port, id, bootstrapPeers, shouldGossip, pol, func(_ *proto.SignedGossipMessage) {})
-}
-
-func createDiscoveryInstanceThatGossipsWithInterceptors(port int, id string, bootstrapPeers []string, shouldGossip bool, pol DisclosurePolicy, f func(*proto.SignedGossipMessage)) *gossipInstance {
-=======
 	return createDiscoveryInstanceThatGossipsWithInterceptors(port, id, bootstrapPeers, shouldGossip, pol, func(_ *protoext.SignedGossipMessage) {})
 }
 
 func createDiscoveryInstanceThatGossipsWithInterceptors(port int, id string, bootstrapPeers []string, shouldGossip bool, pol DisclosurePolicy, f func(*protoext.SignedGossipMessage)) *gossipInstance {
->>>>>>> cdc48139
 	comm := &dummyCommModule{
 		conns:        make(map[string]*grpc.ClientConn),
 		streams:      make(map[string]proto.Gossip_GossipStreamClient),
@@ -571,52 +530,30 @@
 	//   2.2) once alive messages enter the message store, reception of them via membership responses
 	//        doesn't trigger validation, but via membership requests - do.
 
-<<<<<<< HEAD
-	wrapReceivedMessage := func(msg *proto.SignedGossipMessage) proto.ReceivedMessage {
-		return &dummyReceivedMessage{
-			msg: msg,
-			info: &proto.ConnectionInfo{
-=======
 	wrapReceivedMessage := func(msg *protoext.SignedGossipMessage) protoext.ReceivedMessage {
 		return &dummyReceivedMessage{
 			msg: msg,
 			info: &protoext.ConnectionInfo{
->>>>>>> cdc48139
 				ID: common.PKIidType("testID"),
 			},
 		}
 	}
 
-<<<<<<< HEAD
-	requestMessagesReceived := make(chan *proto.SignedGossipMessage, 100)
-	responseMessagesReceived := make(chan *proto.SignedGossipMessage, 100)
-	aliveMessagesReceived := make(chan *proto.SignedGossipMessage, 5000)
-=======
 	requestMessagesReceived := make(chan *protoext.SignedGossipMessage, 100)
 	responseMessagesReceived := make(chan *protoext.SignedGossipMessage, 100)
 	aliveMessagesReceived := make(chan *protoext.SignedGossipMessage, 5000)
->>>>>>> cdc48139
 
 	var membershipRequest atomic.Value
 	var membershipResponseWithAlivePeers atomic.Value
 	var membershipResponseWithDeadPeers atomic.Value
 
-<<<<<<< HEAD
-	recordMembershipRequest := func(req *proto.SignedGossipMessage) {
-		msg, _ := req.GetMemReq().SelfInformation.ToGossipMessage()
-=======
 	recordMembershipRequest := func(req *protoext.SignedGossipMessage) {
 		msg, _ := protoext.EnvelopeToGossipMessage(req.GetMemReq().SelfInformation)
->>>>>>> cdc48139
 		membershipRequest.Store(req)
 		requestMessagesReceived <- msg
 	}
 
-<<<<<<< HEAD
-	recordMembershipResponse := func(res *proto.SignedGossipMessage) {
-=======
 	recordMembershipResponse := func(res *protoext.SignedGossipMessage) {
->>>>>>> cdc48139
 		memRes := res.GetMemRes()
 		if len(memRes.GetAlive()) > 0 {
 			membershipResponseWithAlivePeers.Store(res)
@@ -627,11 +564,7 @@
 		responseMessagesReceived <- res
 	}
 
-<<<<<<< HEAD
-	interceptor := func(msg *proto.SignedGossipMessage) {
-=======
 	interceptor := func(msg *protoext.SignedGossipMessage) {
->>>>>>> cdc48139
 		if memReq := msg.GetMemReq(); memReq != nil {
 			recordMembershipRequest(msg)
 			return
@@ -687,15 +620,9 @@
 		p4 := createDiscoveryInstance(4678, "p1", nil)
 		defer p4.Stop()
 		// Record messages validated
-<<<<<<< HEAD
-		validatedMessages := make(chan *proto.SignedGossipMessage, 5000)
-		p4.comm.recordValidation(validatedMessages)
-		tmpMsgs := make(chan *proto.SignedGossipMessage, 5000)
-=======
 		validatedMessages := make(chan *protoext.SignedGossipMessage, 5000)
 		p4.comm.recordValidation(validatedMessages)
 		tmpMsgs := make(chan *protoext.SignedGossipMessage, 5000)
->>>>>>> cdc48139
 		// Replay the messages sent to p1 into p4, and also save them into a temporary channel
 		for msg := range aliveMessagesReceived {
 			p4.comm.incMsgs <- wrapReceivedMessage(msg)
@@ -703,11 +630,7 @@
 		}
 
 		// Simulate the messages received by p4 into the message store
-<<<<<<< HEAD
-		policy := proto.NewGossipMessageComparator(0)
-=======
 		policy := protoext.NewGossipMessageComparator(0)
->>>>>>> cdc48139
 		msgStore := msgstore.NewMessageStore(policy, func(_ interface{}) {})
 		close(tmpMsgs)
 		for msg := range tmpMsgs {
@@ -721,13 +644,8 @@
 		assert.Empty(t, validatedMessages)
 	})
 
-<<<<<<< HEAD
-	req := membershipRequest.Load().(*proto.SignedGossipMessage)
-	res := membershipResponseWithDeadPeers.Load().(*proto.SignedGossipMessage)
-=======
 	req := membershipRequest.Load().(*protoext.SignedGossipMessage)
 	res := membershipResponseWithDeadPeers.Load().(*protoext.SignedGossipMessage)
->>>>>>> cdc48139
 	// Ensure the membership response contains both alive and dead peers
 	assert.Len(t, res.GetMemRes().GetAlive(), 2)
 	assert.Len(t, res.GetMemRes().GetDead(), 1)
@@ -736,11 +654,7 @@
 		name                  string
 		expectedAliveMessages int
 		port                  int
-<<<<<<< HEAD
-		message               *proto.SignedGossipMessage
-=======
 		message               *protoext.SignedGossipMessage
->>>>>>> cdc48139
 		shouldBeReValidated   bool
 	}{
 		{
@@ -763,11 +677,7 @@
 			p := createDiscoveryInstance(testCase.port, "p", nil)
 			defer p.Stop()
 			// Record messages validated
-<<<<<<< HEAD
-			validatedMessages := make(chan *proto.SignedGossipMessage, testCase.expectedAliveMessages)
-=======
 			validatedMessages := make(chan *protoext.SignedGossipMessage, testCase.expectedAliveMessages)
->>>>>>> cdc48139
 			p.comm.recordValidation(validatedMessages)
 
 			p.comm.incMsgs <- wrapReceivedMessage(testCase.message)
@@ -1160,11 +1070,7 @@
 
 				// Else, expose peers with even ids to other peers with even ids
 				return portOfAliveMsg%2 == 0 && targetPort%2 == 0
-<<<<<<< HEAD
-			}, func(msg *proto.SignedGossipMessage) *proto.Envelope {
-=======
 			}, func(msg *protoext.SignedGossipMessage) *proto.Envelope {
->>>>>>> cdc48139
 				envelope := protoG.Clone(msg.Envelope).(*proto.Envelope)
 				if selfPort < 8615 && targetPort >= 8615 {
 					envelope.SecretEnvelope = nil
