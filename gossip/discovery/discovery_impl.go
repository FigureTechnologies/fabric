/*
Copyright IBM Corp. All Rights Reserved.

SPDX-License-Identifier: Apache-2.0
*/

package discovery

import (
	"bytes"
	"fmt"
	"math"
	"strconv"
	"strings"
	"sync"
	"sync/atomic"
	"time"

	"github.com/hyperledger/fabric/gossip/common"
	"github.com/hyperledger/fabric/gossip/gossip/msgstore"
	"github.com/hyperledger/fabric/gossip/protoext"
	"github.com/hyperledger/fabric/gossip/util"
	proto "github.com/hyperledger/fabric/protos/gossip"
	"github.com/pkg/errors"
)

const DefAliveTimeInterval = 5 * time.Second
const DefAliveExpirationTimeout = 5 * DefAliveTimeInterval
const DefAliveExpirationCheckInterval = DefAliveExpirationTimeout / 10
const DefReconnectInterval = DefAliveExpirationTimeout
const msgExpirationFactor = 20

var maxConnectionAttempts = 120

// SetMaxConnAttempts sets the maximum number of connection
// attempts the peer would perform when invoking Connect()
func SetMaxConnAttempts(attempts int) {
	maxConnectionAttempts = attempts
}

type timestamp struct {
	incTime  time.Time
	seqNum   uint64
	lastSeen time.Time
}

func (ts *timestamp) String() string {
	return fmt.Sprintf("%v, %v", ts.incTime.UnixNano(), ts.seqNum)
}

type gossipDiscoveryImpl struct {
	incTime          uint64
	seqNum           uint64
	self             NetworkMember
	deadLastTS       map[string]*timestamp     // H
	aliveLastTS      map[string]*timestamp     // V
	id2Member        map[string]*NetworkMember // all known members
	aliveMembership  *util.MembershipStore
	deadMembership   *util.MembershipStore
	selfAliveMessage *protoext.SignedGossipMessage

	msgStore *aliveMsgStore

	comm  CommService
	crypt CryptoService
	lock  *sync.RWMutex

	toDieChan        chan struct{}
	toDieFlag        int32
	port             int
	logger           util.Logger
	disclosurePolicy DisclosurePolicy
	pubsub           *util.PubSub

	aliveTimeInterval            time.Duration
	aliveExpirationTimeout       time.Duration
	aliveExpirationCheckInterval time.Duration
	reconnectInterval            time.Duration
}

type DiscoveryConfig struct {
	AliveTimeInterval            time.Duration
	AliveExpirationTimeout       time.Duration
	AliveExpirationCheckInterval time.Duration
	ReconnectInterval            time.Duration
}

// NewDiscoveryService returns a new discovery service with the comm module passed and the crypto service passed
func NewDiscoveryService(self NetworkMember, comm CommService, crypt CryptoService, disPol DisclosurePolicy,
	config DiscoveryConfig) Discovery {
	d := &gossipDiscoveryImpl{
		self:             self,
		incTime:          uint64(time.Now().UnixNano()),
		seqNum:           uint64(0),
		deadLastTS:       make(map[string]*timestamp),
		aliveLastTS:      make(map[string]*timestamp),
		id2Member:        make(map[string]*NetworkMember),
		aliveMembership:  util.NewMembershipStore(),
		deadMembership:   util.NewMembershipStore(),
		crypt:            crypt,
		comm:             comm,
		lock:             &sync.RWMutex{},
		toDieChan:        make(chan struct{}, 1),
		toDieFlag:        int32(0),
		logger:           util.GetLogger(util.DiscoveryLogger, self.InternalEndpoint),
		disclosurePolicy: disPol,
		pubsub:           util.NewPubSub(),

		aliveTimeInterval:            config.AliveTimeInterval,
		aliveExpirationTimeout:       config.AliveExpirationTimeout,
		aliveExpirationCheckInterval: config.AliveExpirationCheckInterval,
		reconnectInterval:            config.ReconnectInterval,
	}

	d.validateSelfConfig()
	d.msgStore = newAliveMsgStore(d)

	go d.periodicalSendAlive()
	go d.periodicalCheckAlive()
	go d.handleMessages()
	go d.periodicalReconnectToDead()
	go d.handlePresumedDeadPeers()

	return d
}

// Lookup returns a network member, or nil if not found
func (d *gossipDiscoveryImpl) Lookup(PKIID common.PKIidType) *NetworkMember {
	if bytes.Equal(PKIID, d.self.PKIid) {
		return &d.self
	}
	d.lock.RLock()
	defer d.lock.RUnlock()
	return copyNetworkMember(d.id2Member[string(PKIID)])
}

func (d *gossipDiscoveryImpl) Connect(member NetworkMember, id identifier) {
	for _, endpoint := range []string{member.InternalEndpoint, member.Endpoint} {
		if d.isMyOwnEndpoint(endpoint) {
			d.logger.Debug("Skipping connecting to myself")
			return
		}
	}

	d.logger.Debug("Entering", member)
	defer d.logger.Debug("Exiting")
	go func() {
		for i := 0; i < maxConnectionAttempts && !d.toDie(); i++ {
			id, err := id()
			if err != nil {
				if d.toDie() {
					return
				}
				d.logger.Warningf("Could not connect to %v : %v", member, err)
				time.Sleep(d.reconnectInterval)
				continue
			}
			peer := &NetworkMember{
				InternalEndpoint: member.InternalEndpoint,
				Endpoint:         member.Endpoint,
				PKIid:            id.ID,
			}
			m, err := d.createMembershipRequest(id.SelfOrg)
			if err != nil {
				d.logger.Warningf("Failed creating membership request: %+v", errors.WithStack(err))
				continue
			}
			req, err := protoext.NoopSign(m)
			if err != nil {
				d.logger.Warningf("Failed creating SignedGossipMessage: %+v", errors.WithStack(err))
				continue
			}
			req.Nonce = util.RandomUInt64()
			req, err = protoext.NoopSign(req.GossipMessage)
			if err != nil {
				d.logger.Warningf("Failed adding NONCE to SignedGossipMessage %+v", errors.WithStack(err))
				continue
			}
			go d.sendUntilAcked(peer, req)
			return
		}

	}()
}

func (d *gossipDiscoveryImpl) isMyOwnEndpoint(endpoint string) bool {
	return endpoint == fmt.Sprintf("127.0.0.1:%d", d.port) || endpoint == fmt.Sprintf("localhost:%d", d.port) ||
		endpoint == d.self.InternalEndpoint || endpoint == d.self.Endpoint
}

func (d *gossipDiscoveryImpl) validateSelfConfig() {
	endpoint := d.self.InternalEndpoint
	if len(endpoint) == 0 {
		d.logger.Panic("Internal endpoint is empty:", endpoint)
	}

	internalEndpointSplit := strings.Split(endpoint, ":")
	if len(internalEndpointSplit) != 2 {
		d.logger.Panicf("Self endpoint %s isn't formatted as 'host:port'", endpoint)
	}
	myPort, err := strconv.ParseInt(internalEndpointSplit[1], 10, 64)
	if err != nil {
		d.logger.Panicf("Self endpoint %s has not valid port, %+v", endpoint, errors.WithStack(err))
	}

	if myPort > int64(math.MaxUint16) {
		d.logger.Panicf("Self endpoint %s's port takes more than 16 bits", endpoint)
	}

	d.port = int(myPort)
}

func (d *gossipDiscoveryImpl) sendUntilAcked(peer *NetworkMember, message *protoext.SignedGossipMessage) {
	nonce := message.Nonce
	for i := 0; i < maxConnectionAttempts && !d.toDie(); i++ {
		sub := d.pubsub.Subscribe(fmt.Sprintf("%d", nonce), time.Second*5)
		d.comm.SendToPeer(peer, message)
		if _, timeoutErr := sub.Listen(); timeoutErr == nil {
			return
		}
		time.Sleep(d.reconnectInterval)
	}
}

func (d *gossipDiscoveryImpl) InitiateSync(peerNum int) {
	if d.toDie() {
		return
	}
	var peers2SendTo []*NetworkMember
	m, err := d.createMembershipRequest(true)
	if err != nil {
		d.logger.Warningf("Failed creating membership request: %+v", errors.WithStack(err))
		return
	}
	memReq, err := protoext.NoopSign(m)
	if err != nil {
		d.logger.Warningf("Failed creating SignedGossipMessage: %+v", errors.WithStack(err))
		return
	}
	d.lock.RLock()

	n := d.aliveMembership.Size()
	k := peerNum
	if k > n {
		k = n
	}

	aliveMembersAsSlice := d.aliveMembership.ToSlice()
	for _, i := range util.GetRandomIndices(k, n-1) {
		pulledPeer := aliveMembersAsSlice[i].GetAliveMsg().Membership
		var internalEndpoint string
		if aliveMembersAsSlice[i].Envelope.SecretEnvelope != nil {
			internalEndpoint = protoext.InternalEndpoint(aliveMembersAsSlice[i].Envelope.SecretEnvelope)
		}
		netMember := &NetworkMember{
			Endpoint:         pulledPeer.Endpoint,
			Metadata:         pulledPeer.Metadata,
			PKIid:            pulledPeer.PkiId,
			InternalEndpoint: internalEndpoint,
		}
		peers2SendTo = append(peers2SendTo, netMember)
	}

	d.lock.RUnlock()

	for _, netMember := range peers2SendTo {
		d.comm.SendToPeer(netMember, memReq)
	}
}

func (d *gossipDiscoveryImpl) handlePresumedDeadPeers() {
	defer d.logger.Debug("Stopped")

	for !d.toDie() {
		select {
		case deadPeer := <-d.comm.PresumedDead():
			if d.isAlive(deadPeer) {
				d.expireDeadMembers([]common.PKIidType{deadPeer})
			}
		case s := <-d.toDieChan:
			d.toDieChan <- s
			return
		}
	}
}

func (d *gossipDiscoveryImpl) isAlive(pkiID common.PKIidType) bool {
	d.lock.RLock()
	defer d.lock.RUnlock()
	_, alive := d.aliveLastTS[string(pkiID)]
	return alive
}

func (d *gossipDiscoveryImpl) handleMessages() {
	defer d.logger.Debug("Stopped")

	in := d.comm.Accept()
	for !d.toDie() {
		select {
		case s := <-d.toDieChan:
			d.toDieChan <- s
			return
		case m := <-in:
			d.handleMsgFromComm(m)
		}
	}
}

func (d *gossipDiscoveryImpl) handleMsgFromComm(msg protoext.ReceivedMessage) {
	if msg == nil {
		return
	}
	m := msg.GetGossipMessage()
	if m.GetAliveMsg() == nil && m.GetMemRes() == nil && m.GetMemReq() == nil {
		d.logger.Warning("Got message with wrong type (expected Alive or MembershipResponse or MembershipRequest message):", m.GossipMessage)
		return
	}

	d.logger.Debug("Got message:", m)
	defer d.logger.Debug("Exiting")

	if memReq := m.GetMemReq(); memReq != nil {
		selfInfoGossipMsg, err := protoext.EnvelopeToGossipMessage(memReq.SelfInformation)
		if err != nil {
			d.logger.Warningf("Failed deserializing GossipMessage from envelope: %+v", errors.WithStack(err))
			return
		}

		if !d.crypt.ValidateAliveMsg(selfInfoGossipMsg) {
			return
		}

		if d.msgStore.CheckValid(selfInfoGossipMsg) {
			d.handleAliveMessage(selfInfoGossipMsg)
		}

		var internalEndpoint string
		if m.Envelope.SecretEnvelope != nil {
			internalEndpoint = protoext.InternalEndpoint(m.Envelope.SecretEnvelope)
		}

		// Sending a membership response to a peer may block this routine
		// in case the sending is deliberately slow (i.e attack).
		// will keep this async until I'll write a timeout detector in the comm layer
		go d.sendMemResponse(selfInfoGossipMsg.GetAliveMsg().Membership, internalEndpoint, m.Nonce)
		return
	}

<<<<<<< HEAD
	if m.IsAliveMsg() {
=======
	if protoext.IsAliveMsg(m.GossipMessage) {
>>>>>>> cdc48139
		if !d.msgStore.CheckValid(m) || !d.crypt.ValidateAliveMsg(m) {
			return
		}
		// If the message was sent by me, ignore it and don't forward it further
		if d.isSentByMe(m) {
			return
		}

		d.msgStore.Add(m)
		d.handleAliveMessage(m)
		d.comm.Forward(msg)
		return
	}

	if memResp := m.GetMemRes(); memResp != nil {
		d.pubsub.Publish(fmt.Sprintf("%d", m.Nonce), m.Nonce)
		for _, env := range memResp.Alive {
			am, err := protoext.EnvelopeToGossipMessage(env)
			if err != nil {
				d.logger.Warningf("Membership response contains an invalid message from an online peer:%+v", errors.WithStack(err))
				return
			}
			if !protoext.IsAliveMsg(am.GossipMessage) {
				d.logger.Warning("Expected alive message, got", am, "instead")
				return
			}

			if d.msgStore.CheckValid(am) && d.crypt.ValidateAliveMsg(am) {
				d.handleAliveMessage(am)
			}
		}

		for _, env := range memResp.Dead {
			dm, err := protoext.EnvelopeToGossipMessage(env)
			if err != nil {
				d.logger.Warningf("Membership response contains an invalid message from an offline peer %+v", errors.WithStack(err))
				return
			}

			// Newer alive message exists or the message isn't authentic
			if !d.msgStore.CheckValid(dm) || !d.crypt.ValidateAliveMsg(dm) {
				continue
			}

			newDeadMembers := []*protoext.SignedGossipMessage{}
			d.lock.RLock()
			if _, known := d.id2Member[string(dm.GetAliveMsg().Membership.PkiId)]; !known {
				newDeadMembers = append(newDeadMembers, dm)
			}
			d.lock.RUnlock()
			d.learnNewMembers([]*protoext.SignedGossipMessage{}, newDeadMembers)
		}
	}
}

func (d *gossipDiscoveryImpl) sendMemResponse(targetMember *proto.Member, internalEndpoint string, nonce uint64) {
	d.logger.Debug("Entering", protoext.MemberToString(targetMember))

	targetPeer := &NetworkMember{
		Endpoint:         targetMember.Endpoint,
		Metadata:         targetMember.Metadata,
		PKIid:            targetMember.PkiId,
		InternalEndpoint: internalEndpoint,
	}

	var aliveMsg *protoext.SignedGossipMessage
	var err error
	d.lock.RLock()
	aliveMsg = d.selfAliveMessage
	d.lock.RUnlock()
	if aliveMsg == nil {
		aliveMsg, err = d.createSignedAliveMessage(true)
		if err != nil {
			d.logger.Warningf("Failed creating alive message: %+v", errors.WithStack(err))
			return
		}
	}
	memResp := d.createMembershipResponse(aliveMsg, targetPeer)
	if memResp == nil {
		errMsg := `Got a membership request from a peer that shouldn't have sent one: %v, closing connection to the peer as a result.`
		d.logger.Warningf(errMsg, targetMember)
		d.comm.CloseConn(targetPeer)
		return
	}

	defer d.logger.Debug("Exiting, replying with", protoext.MembershipResponseToString(memResp))

	msg, err := protoext.NoopSign(&proto.GossipMessage{
		Tag:   proto.GossipMessage_EMPTY,
		Nonce: nonce,
		Content: &proto.GossipMessage_MemRes{
			MemRes: memResp,
		},
	})
	if err != nil {
		err = errors.WithStack(err)
		d.logger.Warningf("Failed creating SignedGossipMessage: %+v", errors.WithStack(err))
		return
	}
	d.comm.SendToPeer(targetPeer, msg)
}

func (d *gossipDiscoveryImpl) createMembershipResponse(aliveMsg *protoext.SignedGossipMessage, targetMember *NetworkMember) *proto.MembershipResponse {
	shouldBeDisclosed, omitConcealedFields := d.disclosurePolicy(targetMember)

	if !shouldBeDisclosed(aliveMsg) {
		return nil
	}

	d.lock.RLock()
	defer d.lock.RUnlock()

	deadPeers := []*proto.Envelope{}

	for _, dm := range d.deadMembership.ToSlice() {

		if !shouldBeDisclosed(dm) {
			continue
		}
		deadPeers = append(deadPeers, omitConcealedFields(dm))
	}

	var aliveSnapshot []*proto.Envelope
	for _, am := range d.aliveMembership.ToSlice() {
		if !shouldBeDisclosed(am) {
			continue
		}
		aliveSnapshot = append(aliveSnapshot, omitConcealedFields(am))
	}

	return &proto.MembershipResponse{
		Alive: append(aliveSnapshot, omitConcealedFields(aliveMsg)),
		Dead:  deadPeers,
	}
}

func (d *gossipDiscoveryImpl) handleAliveMessage(m *protoext.SignedGossipMessage) {
	d.logger.Debug("Entering", m)
	defer d.logger.Debug("Exiting")

	if d.isSentByMe(m) {
		return
	}

	pkiID := m.GetAliveMsg().Membership.PkiId

	ts := m.GetAliveMsg().Timestamp

	d.lock.RLock()
	_, known := d.id2Member[string(pkiID)]
	d.lock.RUnlock()

	if !known {
		d.learnNewMembers([]*protoext.SignedGossipMessage{m}, []*protoext.SignedGossipMessage{})
		return
	}

	d.lock.RLock()
	_, isAlive := d.aliveLastTS[string(pkiID)]
	lastDeadTS, isDead := d.deadLastTS[string(pkiID)]
	d.lock.RUnlock()

	if !isAlive && !isDead {
		d.logger.Panicf("Member %s is known but not found neither in alive nor in dead lastTS maps, isAlive=%v, isDead=%v", m.GetAliveMsg().Membership.Endpoint, isAlive, isDead)
		return
	}

	if isAlive && isDead {
		d.logger.Panicf("Member %s is both alive and dead at the same time", m.GetAliveMsg().Membership)
		return
	}

	if isDead {
		if before(lastDeadTS, ts) {
			// resurrect peer
			d.resurrectMember(m, *ts)
		} else if !same(lastDeadTS, ts) {
			d.logger.Debug("got old alive message about dead peer ", protoext.MemberToString(m.GetAliveMsg().Membership), "lastDeadTS:", lastDeadTS, "but got ts:", ts)
		}
		return
	}

	d.lock.RLock()
	lastAliveTS, isAlive := d.aliveLastTS[string(pkiID)]
	d.lock.RUnlock()

	if isAlive {
		if before(lastAliveTS, ts) {
			d.learnExistingMembers([]*protoext.SignedGossipMessage{m})
		} else if !same(lastAliveTS, ts) {
			d.logger.Debug("got old alive message about alive peer ", protoext.MemberToString(m.GetAliveMsg().Membership), "lastAliveTS:", lastAliveTS, "but got ts:", ts)
		}

	}
	// else, ignore the message because it is too old
}

<<<<<<< HEAD
func (d *gossipDiscoveryImpl) isSentByMe(m *proto.SignedGossipMessage) bool {
=======
func (d *gossipDiscoveryImpl) isSentByMe(m *protoext.SignedGossipMessage) bool {
>>>>>>> cdc48139
	pkiID := m.GetAliveMsg().Membership.PkiId
	if !equalPKIid(pkiID, d.self.PKIid) {
		return false
	}
	d.logger.Debug("Got alive message about ourselves,", m)
	diffExternalEndpoint := d.self.Endpoint != m.GetAliveMsg().Membership.Endpoint
	var diffInternalEndpoint bool
	secretEnvelope := m.GetSecretEnvelope()
<<<<<<< HEAD
	if secretEnvelope != nil && secretEnvelope.InternalEndpoint() != "" {
		diffInternalEndpoint = secretEnvelope.InternalEndpoint() != d.self.InternalEndpoint
=======
	if secretEnvelope != nil {
		internalEndpoint := protoext.InternalEndpoint(secretEnvelope)
		if internalEndpoint != "" {
			diffInternalEndpoint = internalEndpoint != d.self.InternalEndpoint
		}
>>>>>>> cdc48139
	}
	if diffInternalEndpoint || diffExternalEndpoint {
		d.logger.Error("Bad configuration detected: Received AliveMessage from a peer with the same PKI-ID as myself:", m.GossipMessage)
	}
	return true
}

<<<<<<< HEAD
func (d *gossipDiscoveryImpl) resurrectMember(am *proto.SignedGossipMessage, t proto.PeerTime) {
=======
func (d *gossipDiscoveryImpl) resurrectMember(am *protoext.SignedGossipMessage, t proto.PeerTime) {
>>>>>>> cdc48139
	d.logger.Debug("Entering, AliveMessage:", am, "t:", t)
	defer d.logger.Debug("Exiting")
	d.lock.Lock()
	defer d.lock.Unlock()

	member := am.GetAliveMsg().Membership
	pkiID := member.PkiId
	d.aliveLastTS[string(pkiID)] = &timestamp{
		lastSeen: time.Now(),
		seqNum:   t.SeqNum,
		incTime:  tsToTime(t.IncNum),
	}

	var internalEndpoint string
	if prevNetMem := d.id2Member[string(pkiID)]; prevNetMem != nil {
		internalEndpoint = prevNetMem.InternalEndpoint
	}
	if am.Envelope.SecretEnvelope != nil {
		internalEndpoint = protoext.InternalEndpoint(am.Envelope.SecretEnvelope)
	}

	d.id2Member[string(pkiID)] = &NetworkMember{
		Endpoint:         member.Endpoint,
		Metadata:         member.Metadata,
		PKIid:            member.PkiId,
		InternalEndpoint: internalEndpoint,
	}

	delete(d.deadLastTS, string(pkiID))
	d.deadMembership.Remove(common.PKIidType(pkiID))
	d.aliveMembership.Put(common.PKIidType(pkiID), &protoext.SignedGossipMessage{GossipMessage: am.GossipMessage, Envelope: am.Envelope})
}

func (d *gossipDiscoveryImpl) periodicalReconnectToDead() {
	defer d.logger.Debug("Stopped")

	for !d.toDie() {
		wg := &sync.WaitGroup{}

		for _, member := range d.copyLastSeen(d.deadLastTS) {
			wg.Add(1)
			go func(member NetworkMember) {
				defer wg.Done()
				if d.comm.Ping(&member) {
					d.logger.Debug(member, "is responding, sending membership request")
					d.sendMembershipRequest(&member, true)
				} else {
					d.logger.Debug(member, "is still dead")
				}
			}(member)
		}

		wg.Wait()
		d.logger.Debug("Sleeping", d.reconnectInterval)
		time.Sleep(d.reconnectInterval)
	}
}

func (d *gossipDiscoveryImpl) sendMembershipRequest(member *NetworkMember, includeInternalEndpoint bool) {
	m, err := d.createMembershipRequest(includeInternalEndpoint)
	if err != nil {
		d.logger.Warningf("Failed creating membership request: %+v", errors.WithStack(err))
		return
	}
	req, err := protoext.NoopSign(m)
	if err != nil {
		d.logger.Errorf("Failed creating SignedGossipMessage: %+v", errors.WithStack(err))
		return
	}
	d.comm.SendToPeer(member, req)
}

func (d *gossipDiscoveryImpl) createMembershipRequest(includeInternalEndpoint bool) (*proto.GossipMessage, error) {
	am, err := d.createSignedAliveMessage(includeInternalEndpoint)
	if err != nil {
		return nil, errors.WithStack(err)
	}
	req := &proto.MembershipRequest{
		SelfInformation: am.Envelope,
		// TODO: sending the known peers is not secure because the remote peer might shouldn't know
		// TODO: about the known peers. I'm deprecating this until a secure mechanism will be implemented.
		// TODO: See FAB-2570 for tracking this issue.
		Known: [][]byte{},
	}
	return &proto.GossipMessage{
		Tag:   proto.GossipMessage_EMPTY,
		Nonce: uint64(0),
		Content: &proto.GossipMessage_MemReq{
			MemReq: req,
		},
	}, nil
}

func (d *gossipDiscoveryImpl) copyLastSeen(lastSeenMap map[string]*timestamp) []NetworkMember {
	d.lock.RLock()
	defer d.lock.RUnlock()

	res := []NetworkMember{}
	for pkiIDStr := range lastSeenMap {
		res = append(res, *(d.id2Member[pkiIDStr]))
	}
	return res
}

func (d *gossipDiscoveryImpl) periodicalCheckAlive() {
	defer d.logger.Debug("Stopped")

	for !d.toDie() {
		time.Sleep(d.aliveExpirationCheckInterval)
		dead := d.getDeadMembers()
		if len(dead) > 0 {
			d.logger.Debugf("Got %v dead members: %v", len(dead), dead)
			d.expireDeadMembers(dead)
		}
	}
}

func (d *gossipDiscoveryImpl) expireDeadMembers(dead []common.PKIidType) {
	d.logger.Warning("Entering", dead)
	defer d.logger.Warning("Exiting")

	var deadMembers2Expire []*NetworkMember

	d.lock.Lock()

	for _, pkiID := range dead {
		if _, isAlive := d.aliveLastTS[string(pkiID)]; !isAlive {
			continue
		}
		deadMembers2Expire = append(deadMembers2Expire, d.id2Member[string(pkiID)])
		// move lastTS from alive to dead
		lastTS, hasLastTS := d.aliveLastTS[string(pkiID)]
		if hasLastTS {
			d.deadLastTS[string(pkiID)] = lastTS
			delete(d.aliveLastTS, string(pkiID))
		}

		if am := d.aliveMembership.MsgByID(pkiID); am != nil {
			d.deadMembership.Put(pkiID, am)
			d.aliveMembership.Remove(pkiID)
		}
	}

	d.lock.Unlock()

	for _, member2Expire := range deadMembers2Expire {
		d.logger.Warning("Closing connection to", member2Expire)
		d.comm.CloseConn(member2Expire)
	}
}

func (d *gossipDiscoveryImpl) getDeadMembers() []common.PKIidType {
	d.lock.RLock()
	defer d.lock.RUnlock()

	dead := []common.PKIidType{}
	for id, last := range d.aliveLastTS {
		elapsedNonAliveTime := time.Since(last.lastSeen)
		if elapsedNonAliveTime > d.aliveExpirationTimeout {
			d.logger.Warning("Haven't heard from", []byte(id), "for", elapsedNonAliveTime)
			dead = append(dead, common.PKIidType(id))
		}
	}
	return dead
}

func (d *gossipDiscoveryImpl) periodicalSendAlive() {
	defer d.logger.Debug("Stopped")

	for !d.toDie() {
		d.logger.Debug("Sleeping", d.aliveTimeInterval)
		time.Sleep(d.aliveTimeInterval)
		msg, err := d.createSignedAliveMessage(true)
		if err != nil {
			d.logger.Warningf("Failed creating alive message: %+v", errors.WithStack(err))
			return
		}
		d.lock.Lock()
		d.selfAliveMessage = msg
		d.lock.Unlock()
		d.comm.Gossip(msg)
	}
}

func (d *gossipDiscoveryImpl) aliveMsgAndInternalEndpoint() (*proto.GossipMessage, string) {
	d.lock.Lock()
	defer d.lock.Unlock()
	d.seqNum++
	seqNum := d.seqNum
	endpoint := d.self.Endpoint
	meta := d.self.Metadata
	pkiID := d.self.PKIid
	internalEndpoint := d.self.InternalEndpoint
	msg := &proto.GossipMessage{
		Tag: proto.GossipMessage_EMPTY,
		Content: &proto.GossipMessage_AliveMsg{
			AliveMsg: &proto.AliveMessage{
				Membership: &proto.Member{
					Endpoint: endpoint,
					Metadata: meta,
					PkiId:    pkiID,
				},
				Timestamp: &proto.PeerTime{
					IncNum: uint64(d.incTime),
					SeqNum: seqNum,
				},
			},
		},
	}
	return msg, internalEndpoint
}

func (d *gossipDiscoveryImpl) createSignedAliveMessage(includeInternalEndpoint bool) (*protoext.SignedGossipMessage, error) {
	msg, internalEndpoint := d.aliveMsgAndInternalEndpoint()
	envp := d.crypt.SignMessage(msg, internalEndpoint)
	if envp == nil {
		return nil, errors.New("Failed signing message")
	}
	signedMsg := &protoext.SignedGossipMessage{
		GossipMessage: msg,
		Envelope:      envp,
	}

	if !includeInternalEndpoint {
		signedMsg.Envelope.SecretEnvelope = nil
	}

	return signedMsg, nil
}

func (d *gossipDiscoveryImpl) learnExistingMembers(aliveArr []*protoext.SignedGossipMessage) {
	d.logger.Debugf("Entering: learnedMembers={%v}", aliveArr)
	defer d.logger.Debug("Exiting")

	d.lock.Lock()
	defer d.lock.Unlock()

	for _, m := range aliveArr {
		am := m.GetAliveMsg()
		if am == nil {
			d.logger.Warning("Expected alive message, got instead:", m)
			return
		}
		d.logger.Debug("updating", protoext.AliveMessageToString(am))

		var internalEndpoint string
		if prevNetMem := d.id2Member[string(am.Membership.PkiId)]; prevNetMem != nil {
			internalEndpoint = prevNetMem.InternalEndpoint
		}
		if m.Envelope.SecretEnvelope != nil {
			internalEndpoint = protoext.InternalEndpoint(m.Envelope.SecretEnvelope)
		}

		// update member's data
		member := d.id2Member[string(am.Membership.PkiId)]
		member.Endpoint = am.Membership.Endpoint
		member.Metadata = am.Membership.Metadata
		member.InternalEndpoint = internalEndpoint

		if _, isKnownAsDead := d.deadLastTS[string(am.Membership.PkiId)]; isKnownAsDead {
			d.logger.Warning(am.Membership, "has already expired")
			continue
		}

		if _, isKnownAsAlive := d.aliveLastTS[string(am.Membership.PkiId)]; !isKnownAsAlive {
			d.logger.Warning(am.Membership, "has already expired")
			continue
		} else {
			d.logger.Debug("Updating aliveness data:", protoext.AliveMessageToString(am))
			// update existing aliveness data
			alive := d.aliveLastTS[string(am.Membership.PkiId)]
			alive.incTime = tsToTime(am.Timestamp.IncNum)
			alive.lastSeen = time.Now()
			alive.seqNum = am.Timestamp.SeqNum

			if am := d.aliveMembership.MsgByID(m.GetAliveMsg().Membership.PkiId); am == nil {
				d.logger.Debug("Adding", am, "to aliveMembership")
				msg := &protoext.SignedGossipMessage{GossipMessage: m.GossipMessage, Envelope: am.Envelope}
				d.aliveMembership.Put(m.GetAliveMsg().Membership.PkiId, msg)
			} else {
				d.logger.Debug("Replacing", am, "in aliveMembership")
				am.GossipMessage = m.GossipMessage
				am.Envelope = m.Envelope
			}
		}
	}
}

func (d *gossipDiscoveryImpl) learnNewMembers(aliveMembers []*protoext.SignedGossipMessage, deadMembers []*protoext.SignedGossipMessage) {
	d.logger.Debugf("Entering: learnedMembers={%v}, deadMembers={%v}", aliveMembers, deadMembers)
	defer d.logger.Debugf("Exiting")

	d.lock.Lock()
	defer d.lock.Unlock()

	for _, am := range aliveMembers {
		if equalPKIid(am.GetAliveMsg().Membership.PkiId, d.self.PKIid) {
			continue
		}
		d.aliveLastTS[string(am.GetAliveMsg().Membership.PkiId)] = &timestamp{
			incTime:  tsToTime(am.GetAliveMsg().Timestamp.IncNum),
			lastSeen: time.Now(),
			seqNum:   am.GetAliveMsg().Timestamp.SeqNum,
		}

		d.aliveMembership.Put(am.GetAliveMsg().Membership.PkiId, &protoext.SignedGossipMessage{GossipMessage: am.GossipMessage, Envelope: am.Envelope})
		d.logger.Debugf("Learned about a new alive member: %v", am)
	}

	for _, dm := range deadMembers {
		if equalPKIid(dm.GetAliveMsg().Membership.PkiId, d.self.PKIid) {
			continue
		}
		d.deadLastTS[string(dm.GetAliveMsg().Membership.PkiId)] = &timestamp{
			incTime:  tsToTime(dm.GetAliveMsg().Timestamp.IncNum),
			lastSeen: time.Now(),
			seqNum:   dm.GetAliveMsg().Timestamp.SeqNum,
		}

		d.deadMembership.Put(dm.GetAliveMsg().Membership.PkiId, &protoext.SignedGossipMessage{GossipMessage: dm.GossipMessage, Envelope: dm.Envelope})
		d.logger.Debugf("Learned about a new dead member: %v", dm)
	}

	// update the member in any case
	for _, a := range [][]*protoext.SignedGossipMessage{aliveMembers, deadMembers} {
		for _, m := range a {
			member := m.GetAliveMsg()
			if member == nil {
				d.logger.Warning("Expected alive message, got instead:", m)
				return
			}

			var internalEndpoint string
			if m.Envelope.SecretEnvelope != nil {
				internalEndpoint = protoext.InternalEndpoint(m.Envelope.SecretEnvelope)
			}

			if prevNetMem := d.id2Member[string(member.Membership.PkiId)]; prevNetMem != nil {
				internalEndpoint = prevNetMem.InternalEndpoint
			}

			d.id2Member[string(member.Membership.PkiId)] = &NetworkMember{
				Endpoint:         member.Membership.Endpoint,
				Metadata:         member.Membership.Metadata,
				PKIid:            member.Membership.PkiId,
				InternalEndpoint: internalEndpoint,
			}
		}
	}
}

func (d *gossipDiscoveryImpl) GetMembership() []NetworkMember {
	if d.toDie() {
		return []NetworkMember{}
	}
	d.lock.RLock()
	defer d.lock.RUnlock()

	response := []NetworkMember{}
	for _, m := range d.aliveMembership.ToSlice() {
		member := m.GetAliveMsg()
		response = append(response, NetworkMember{
			PKIid:            member.Membership.PkiId,
			Endpoint:         member.Membership.Endpoint,
			Metadata:         member.Membership.Metadata,
			InternalEndpoint: d.id2Member[string(m.GetAliveMsg().Membership.PkiId)].InternalEndpoint,
			Envelope:         m.Envelope,
		})
	}
	return response

}

func tsToTime(ts uint64) time.Time {
	return time.Unix(int64(0), int64(ts))
}

func (d *gossipDiscoveryImpl) UpdateMetadata(md []byte) {
	d.lock.Lock()
	defer d.lock.Unlock()
	d.self.Metadata = md
}

func (d *gossipDiscoveryImpl) UpdateEndpoint(endpoint string) {
	d.lock.Lock()
	defer d.lock.Unlock()

	d.self.Endpoint = endpoint
}

func (d *gossipDiscoveryImpl) Self() NetworkMember {
	var env *proto.Envelope
	msg, _ := d.aliveMsgAndInternalEndpoint()
	sMsg, err := protoext.NoopSign(msg)
	if err != nil {
		d.logger.Warning("Failed creating SignedGossipMessage:", err)
	} else {
		env = sMsg.Envelope
	}
	mem := msg.GetAliveMsg().Membership
	return NetworkMember{
		Endpoint: mem.Endpoint,
		Metadata: mem.Metadata,
		PKIid:    mem.PkiId,
		Envelope: env,
	}
}

func (d *gossipDiscoveryImpl) toDie() bool {
	toDie := atomic.LoadInt32(&d.toDieFlag) == int32(1)
	return toDie
}

func (d *gossipDiscoveryImpl) Stop() {
	defer d.logger.Info("Stopped")
	d.logger.Info("Stopping")
	atomic.StoreInt32(&d.toDieFlag, int32(1))
	d.msgStore.Stop()
	d.toDieChan <- struct{}{}
}

func copyNetworkMember(member *NetworkMember) *NetworkMember {
	if member == nil {
		return nil
	} else {
		copiedNetworkMember := &NetworkMember{}
		*copiedNetworkMember = *member
		return copiedNetworkMember
	}
}

func equalPKIid(a, b common.PKIidType) bool {
	return bytes.Equal(a, b)
}

func same(a *timestamp, b *proto.PeerTime) bool {
	return uint64(a.incTime.UnixNano()) == b.IncNum && a.seqNum == b.SeqNum
}

func before(a *timestamp, b *proto.PeerTime) bool {
	return (uint64(a.incTime.UnixNano()) == b.IncNum && a.seqNum < b.SeqNum) ||
		uint64(a.incTime.UnixNano()) < b.IncNum
}

type aliveMsgStore struct {
	msgstore.MessageStore
}

func newAliveMsgStore(d *gossipDiscoveryImpl) *aliveMsgStore {
	policy := protoext.NewGossipMessageComparator(0)
	trigger := func(m interface{}) {}
	aliveMsgTTL := d.aliveExpirationTimeout * msgExpirationFactor
	externalLock := func() { d.lock.Lock() }
	externalUnlock := func() { d.lock.Unlock() }
	callback := func(m interface{}) {
		msg := m.(*protoext.SignedGossipMessage)
		if !protoext.IsAliveMsg(msg.GossipMessage) {
			return
		}
		id := msg.GetAliveMsg().Membership.PkiId
		d.aliveMembership.Remove(id)
		d.deadMembership.Remove(id)
		delete(d.id2Member, string(id))
		delete(d.deadLastTS, string(id))
		delete(d.aliveLastTS, string(id))
	}

	s := &aliveMsgStore{
		MessageStore: msgstore.NewMessageStoreExpirable(policy, trigger, aliveMsgTTL, externalLock, externalUnlock, callback),
	}
	return s
}

func (s *aliveMsgStore) Add(msg interface{}) bool {
	m := msg.(*protoext.SignedGossipMessage)
	if !protoext.IsAliveMsg(m.GossipMessage) {
		panic(fmt.Sprint("Msg ", msg, " is not AliveMsg"))
	}
	return s.MessageStore.Add(msg)
}

func (s *aliveMsgStore) CheckValid(msg interface{}) bool {
	m := msg.(*protoext.SignedGossipMessage)
	if !protoext.IsAliveMsg(m.GossipMessage) {
		panic(fmt.Sprint("Msg ", msg, " is not AliveMsg"))
	}
	return s.MessageStore.CheckValid(msg)
}<|MERGE_RESOLUTION|>--- conflicted
+++ resolved
@@ -346,11 +346,7 @@
 		return
 	}
 
-<<<<<<< HEAD
-	if m.IsAliveMsg() {
-=======
 	if protoext.IsAliveMsg(m.GossipMessage) {
->>>>>>> cdc48139
 		if !d.msgStore.CheckValid(m) || !d.crypt.ValidateAliveMsg(m) {
 			return
 		}
@@ -548,11 +544,7 @@
 	// else, ignore the message because it is too old
 }
 
-<<<<<<< HEAD
-func (d *gossipDiscoveryImpl) isSentByMe(m *proto.SignedGossipMessage) bool {
-=======
 func (d *gossipDiscoveryImpl) isSentByMe(m *protoext.SignedGossipMessage) bool {
->>>>>>> cdc48139
 	pkiID := m.GetAliveMsg().Membership.PkiId
 	if !equalPKIid(pkiID, d.self.PKIid) {
 		return false
@@ -561,16 +553,11 @@
 	diffExternalEndpoint := d.self.Endpoint != m.GetAliveMsg().Membership.Endpoint
 	var diffInternalEndpoint bool
 	secretEnvelope := m.GetSecretEnvelope()
-<<<<<<< HEAD
-	if secretEnvelope != nil && secretEnvelope.InternalEndpoint() != "" {
-		diffInternalEndpoint = secretEnvelope.InternalEndpoint() != d.self.InternalEndpoint
-=======
 	if secretEnvelope != nil {
 		internalEndpoint := protoext.InternalEndpoint(secretEnvelope)
 		if internalEndpoint != "" {
 			diffInternalEndpoint = internalEndpoint != d.self.InternalEndpoint
 		}
->>>>>>> cdc48139
 	}
 	if diffInternalEndpoint || diffExternalEndpoint {
 		d.logger.Error("Bad configuration detected: Received AliveMessage from a peer with the same PKI-ID as myself:", m.GossipMessage)
@@ -578,11 +565,7 @@
 	return true
 }
 
-<<<<<<< HEAD
-func (d *gossipDiscoveryImpl) resurrectMember(am *proto.SignedGossipMessage, t proto.PeerTime) {
-=======
 func (d *gossipDiscoveryImpl) resurrectMember(am *protoext.SignedGossipMessage, t proto.PeerTime) {
->>>>>>> cdc48139
 	d.logger.Debug("Entering, AliveMessage:", am, "t:", t)
 	defer d.logger.Debug("Exiting")
 	d.lock.Lock()
