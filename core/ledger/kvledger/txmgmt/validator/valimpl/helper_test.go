--- conflicted
+++ resolved
@@ -23,7 +23,6 @@
 	"github.com/hyperledger/fabric/core/ledger/kvledger/txmgmt/txmgr"
 	"github.com/hyperledger/fabric/core/ledger/kvledger/txmgmt/validator/internal"
 	"github.com/hyperledger/fabric/core/ledger/kvledger/txmgmt/version"
-	lgrutil "github.com/hyperledger/fabric/core/ledger/util"
 	lutils "github.com/hyperledger/fabric/core/ledger/util"
 	"github.com/hyperledger/fabric/protos/common"
 	"github.com/hyperledger/fabric/protos/peer"
@@ -299,42 +298,6 @@
 	)
 }
 
-<<<<<<< HEAD
-func TestPreprocessProtoBlockInvalidWriteset(t *testing.T) {
-	kvValidationFunc := func(key string, value []byte) error {
-		if value[0] == '_' {
-			return fmt.Errorf("value [%s] found to be invalid by 'kvValidationFunc for testing'", value)
-		}
-		return nil
-	}
-
-	rwSetBuilder := rwsetutil.NewRWSetBuilder()
-	rwSetBuilder.AddToWriteSet("ns", "key", []byte("_invalidValue")) // bad value
-	simulation1, err := rwSetBuilder.GetTxSimulationResults()
-	assert.NoError(t, err)
-	simulation1Bytes, err := simulation1.GetPubSimulationBytes()
-	assert.NoError(t, err)
-
-	rwSetBuilder = rwsetutil.NewRWSetBuilder()
-	rwSetBuilder.AddToWriteSet("ns", "key", []byte("validValue")) // good value
-	simulation2, err := rwSetBuilder.GetTxSimulationResults()
-	assert.NoError(t, err)
-	simulation2Bytes, err := simulation2.GetPubSimulationBytes()
-	assert.NoError(t, err)
-
-	block := testutil.ConstructBlock(t, 1, testutil.ConstructRandomBytes(t, 32),
-		[][]byte{simulation1Bytes, simulation2Bytes}, false) // block with two txs
-	txfilter := lgrutil.TxValidationFlags(block.Metadata.Metadata[common.BlockMetadataIndex_TRANSACTIONS_FILTER])
-	assert.True(t, txfilter.IsValid(0))
-	assert.True(t, txfilter.IsValid(1)) // both txs are valid initially at the time of block cutting
-
-	internalBlock, err := preprocessProtoBlock(nil, kvValidationFunc, block, false)
-	assert.NoError(t, err)
-	assert.False(t, txfilter.IsValid(0)) // tx at index 0 should be marked as invalid
-	assert.True(t, txfilter.IsValid(1))  // tx at index 1 should be marked as valid
-	assert.Len(t, internalBlock.Txs, 1)
-	assert.Equal(t, internalBlock.Txs[0].IndexInBlock, 1)
-=======
 func TestTxStatsInfoWithConfigTx(t *testing.T) {
 	testDBEnv := &privacyenabledstate.LevelDBCommonStorageTestEnv{}
 	testDBEnv.Init(t)
@@ -459,7 +422,6 @@
 	}
 	t.Logf("txStatsInfo=%s\n", spew.Sdump(txStatsInfo))
 	assert.Equal(t, expectedTxStatInfo, txStatsInfo)
->>>>>>> 9521e368
 }
 
 // from go-logging memory_test.go
