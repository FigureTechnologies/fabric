--- conflicted
+++ resolved
@@ -195,21 +195,6 @@
 	flags = lutils.NewTxValidationFlags(len(gb.Data.Data))
 	flags.SetFlag(0, peer.TxValidationCode_BAD_HEADER_EXTENSION)
 	gb.Metadata.Metadata[common.BlockMetadataIndex_TRANSACTIONS_FILTER] = flags
-<<<<<<< HEAD
-=======
-	// set logging backend for test
-	backend := logging.NewMemoryBackend(1)
-	logging.SetBackend(backend)
-	_, err = preprocessProtoBlock(nil, allwaysValidKVfunc, gb, false)
-	assert.NoError(t, err)
-	expected := fmt.Sprintf("Channel [%s]: Block [%d] Transaction index [%d] TxId [%s]"+
-		" marked as invalid by committer. Reason code [%s]",
-		util.GetTestChainID(), blockNum, 0, txid, peer.TxValidationCode_BAD_HEADER_EXTENSION.String())
-	t.Log(expected)
-	assert.Equal(t, expected, memoryRecordN(backend, 0).Message())
-	//assert.Equal(t, message, MemoryRecordN(backend, i).Message())
-	t.Log(memoryRecordN(backend, 0).Message())
->>>>>>> e3182dc1
 
 	// test logger
 	oldLogger := logger
