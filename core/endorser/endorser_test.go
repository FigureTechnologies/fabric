--- conflicted
+++ resolved
@@ -93,11 +93,7 @@
 	duplicateTxsFailure      *metricsfakes.Counter
 }
 
-<<<<<<< HEAD
 // initalize Endorser with fake metrics
-=======
-// initialize Endorser with fake metrics
->>>>>>> cdc48139
 func initFakeMetrics(es *endorser.Endorser) *fakeEndorserMetrics {
 	fakeMetrics := &fakeEndorserMetrics{
 		proposalDuration:         &metricsfakes.Histogram{},
@@ -422,11 +418,8 @@
 		},
 		ExecuteCDSError: errors.New(""),
 	}, platforms.NewRegistry(&golang.Platform{}), &disabled.Provider{})
-<<<<<<< HEAD
 
 	fakeMetrics := initFakeMetrics(es)
-=======
->>>>>>> cdc48139
 
 	fakeMetrics := initFakeMetrics(es)
 
@@ -546,11 +539,7 @@
 		GetApplicationConfigRv:     &mc.MockApplication{CapabilitiesRv: &mc.MockApplicationCapabilities{}},
 		GetTransactionByIDErr:      errors.New(""),
 		ChaincodeDefinitionRv:      &ccprovider.ChaincodeData{Name: "ccid", Version: "0", Escc: "ESCC"},
-<<<<<<< HEAD
 		ExecuteResp:                &pb.Response{Status: 200, Payload: utils.MarshalOrPanic(&pb.ProposalResponse{Response: &pb.Response{}})},
-=======
-		ExecuteResp:                &pb.Response{Status: 200, Payload: protoutil.MarshalOrPanic(&pb.ProposalResponse{Response: &pb.Response{}})},
->>>>>>> cdc48139
 	}
 	attachPluginEndorser(support, nil)
 	es := endorser.NewEndorserServer(pvtEmptyDistributor, support, platforms.NewRegistry(&golang.Platform{}), &disabled.Provider{})
