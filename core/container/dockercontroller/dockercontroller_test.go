--- conflicted
+++ resolved
@@ -431,13 +431,10 @@
 	noSuchImgErrReturned bool
 	pingErr              bool
 
-<<<<<<< HEAD
-=======
 	containerID string
 	exitCode    int
 	waitErr     error
 
->>>>>>> cdc48139
 	attachToContainerStub func(docker.AttachToContainerOptions) error
 }
 
