--- conflicted
+++ resolved
@@ -305,14 +305,11 @@
 get the required endorsements. But the application doesn't need to worry about
 any of this -- it just issues `submitTransaction` and the SDK takes care of it
 all!
-<<<<<<< HEAD
-=======
 
 Note that the `submitTransaction` API includes a process for listening for
 transaction commits. Listening for commits is required because without it,
 you will not know whether your transaction has successfully been orderered,
 validated, and committed to the ledger.
->>>>>>> cdc48139
 
 Let's now turn our attention to how the application handles the response!
 
