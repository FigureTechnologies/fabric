# Smart Contract Processing

**Audience**: Architects, Application and smart contract developers

At the heart of a blockchain network is a smart contract. In PaperNet, the code
in the commercial paper smart contract defines the valid states for commercial
paper, and the transaction logic that transition a paper from one state to
another. In this topic, we're going to show you how to implement a real world
smart contract that governs the process of issuing, buying and redeeming
commercial paper. 

We're going to cover:

* [What is a smart contract and why it's important](#smart-contract)
* [How to define a smart contract](#contract-class)
* [How to define a transaction](#transaction-definition)
* [How to implement a transaction](#transaction-logic)
* [How to represent a business object in a smart contract](#representing-an-object)
* [How to store and retrieve an object in the ledger](#access-the-ledger)

If you'd like, you can [download the sample](../install.html) and even [run it
locally](../tutorial/commercial_paper.html). It is written in JavaScript, but
the logic is quite language independent, so you'll be easily able to see what's
going on! (The sample will become available for Java and GOLANG as well.)

## Smart Contract

A smart contract defines the different states of a business object and governs
the processes that move the object between these different states. Smart
contracts are important because they allow architects and smart contract
developers to define the key business processes and data that are shared across
the different organizations collaborating in a blockchain network.

In the PaperNet network, the smart contract is shared by the different network
participants, such as MagnetoCorp and DigiBank.  The same version of the smart
contract must be used by all applications connected to the network so that they
jointly implement the same shared business processes and data.

## Contract class

A copy of the PaperNet commercial paper smart contract is contained in
`papercontract.js`. [View
it](https://github.com/hyperledger/fabric-samples/blob/master/commercial-paper/organization/magnetocorp/contract/lib/papercontract.js)
with your browser, or open it in your favourite editor if you've downloaded it.

You may notice from the file path that this is MagnetoCorp's copy of the smart
contract.  MagnetoCorp and DigiBank must agree the version of the smart contract
that they are going to use. For now, it doesn't matter which organization's copy
you look at, they are all the same.

Spend a few moments looking at the overall structure of the smart contract;
notice that it's quite short! Towards the top of `papercontract.js`, you'll see
that there's a definition for the commercial paper smart contract:

```JavaScript
class CommercialPaperContract extends Contract {...}
```

The `CommercialPaperContract`
[class](https://developer.mozilla.org/en-US/docs/Web/JavaScript/Reference/Classes)
contains the transaction definitions for commercial paper -- **issue**, **buy**
and **redeem**. It's these transactions that bring commercial papers into
existence and move them through their lifecycle. We'll examine these
[transactions](#transaction-definition) soon, but for now notice how
<<<<<<< HEAD
`CommericalPaperContract` extends the Hyperledger Fabric `Contract`
=======
`CommercialPaperContract` extends the Hyperledger Fabric `Contract`
>>>>>>> cdc48139
[class](https://fabric-shim.github.io/release-1.4/fabric-contract-api.Contract.html).
This built-in class, and the `Context` class, were brought into scope earlier:

```JavaScript
const { Contract, Context } = require('fabric-contract-api');
```

Our commercial paper contract will use built-in features of these classes, such
as automatic method invocation, a
[per-transaction context](./transactioncontext.html),
[transaction handlers](./transactionhandler.html), and class-shared state.

Notice also how the class constructor uses its
[superclass](https://developer.mozilla.org/en-US/docs/Web/JavaScript/Reference/Operators/super)
to initialize itself with an explicit [contract name](./contractname.html):

```JavaScript
constructor() {
    super('org.papernet.commercialpaper');
}
```

Most importantly, `org.papernet.commercialpaper` is very descriptive -- this smart
contract is the agreed definition of commercial paper for all PaperNet
organizations.

Usually there will only be one smart contract per file -- contracts tend to have
different lifecycles, which makes it sensible to separate them. However, in some
cases, multiple smart contracts might provide syntactic help for applications,
e.g. `EuroBond`, `DollarBond`, `YenBond`, but essentially provide the same
function. In such cases, smart contracts and transactions can be disambiguated.

## Transaction definition

Within the class, locate the **issue** method.

```JavaScript
async issue(ctx, issuer, paperNumber, issueDateTime, maturityDateTime, faceValue) {...}
```

This function is given control whenever this contract is called to `issue` a
commercial paper. Recall how commercial paper 00001 was created with the
following transaction:

```
Txn = issue
Issuer = MagnetoCorp
Paper = 00001
Issue time = 31 May 2020 09:00:00 EST
Maturity date = 30 November 2020
Face value = 5M USD
```

We've changed the variable names for programming style, but see how these
properties map almost directly to the `issue` method variables.

The `issue` method is automatically given control by the contract whenever an
application makes a request to issue a commercial paper. The transaction
property values are made available to the method via the corresponding
variables. See how an application submits a transaction using the Hyperledger
Fabric SDK in the [application](./application.html) topic, using a sample
application program.

You might have noticed an extra variable in the **issue** definition -- `ctx`.
It's called the [**transaction context**](./transactioncontext.html), and it's
always first. By default, it maintains both per-contract and per-transaction
information relevant to [transaction logic](#transaction-logic). For example, it
would contain MagnetoCorp's specified transaction identifier, a MagnetoCorp
issuing user's digital certificate, as well as access to the ledger API.

See how the smart contract extends the default transaction context by
implementing its own `createContext()` method rather than accepting the
default implementation:

```JavaScript
createContext() {
  return new CommercialPaperContext()
}
```

This extended context adds a custom property `paperList` to the defaults:

```JavaScript
class CommercialPaperContext extends Context {

  constructor() {
    super();
    // All papers are held in a list of papers
    this.paperList = new PaperList(this);
}
```

We'll soon see how `ctx.paperList` can be subsequently used to help store and
retrieve all PaperNet commercial papers.

To solidify your understanding of the structure of a smart contract transaction,
locate the **buy** and **redeem** transaction definitions, and see if you can
see how they map to their corresponding commercial paper transactions.

The **buy** transaction:

```JavaScript
async buy(ctx, issuer, paperNumber, currentOwner, newOwner, price, purchaseTime) {...}
```

```
Txn = buy
Issuer = MagnetoCorp
Paper = 00001
Current owner = MagnetoCorp
New owner = DigiBank
Purchase time = 31 May 2020 10:00:00 EST
Price = 4.94M USD
```

The **redeem** transaction:

```JavaScript
async redeem(ctx, issuer, paperNumber, redeemingOwner, redeemDateTime) {...}
```

```
Txn = redeem
Issuer = MagnetoCorp
Paper = 00001
Redeemer = DigiBank
Redeem time = 31 Dec 2020 12:00:00 EST
```

In both cases, observe the 1:1 correspondence between the commercial paper
transaction and the smart contract method definition.  And don't worry about the
`async` and `await`
[keywords](https://developer.mozilla.org/en-US/docs/Web/JavaScript/Reference/Statements/async_function)
-- they allow asynchronous JavaScript functions to be treated like their
synchronous cousins in other programming languages.


## Transaction logic

Now that you've seen how contracts are structured and transactions are defined,
let's focus on the logic within the smart contract.

Recall the first **issue** transaction:

```
Txn = issue
Issuer = MagnetoCorp
Paper = 00001
Issue time = 31 May 2020 09:00:00 EST
Maturity date = 30 November 2020
Face value = 5M USD
```

It results in the **issue** method being passed control:

```JavaScript
async issue(ctx, issuer, paperNumber, issueDateTime, maturityDateTime, faceValue) {

   // create an instance of the paper
  let paper = CommercialPaper.createInstance(issuer, paperNumber, issueDateTime, maturityDateTime, faceValue);

  // Smart contract, rather than paper, moves paper into ISSUED state
  paper.setIssued();

  // Newly issued paper is owned by the issuer
  paper.setOwner(issuer);

  // Add the paper to the list of all similar commercial papers in the ledger world state
  await ctx.paperList.addPaper(paper);

  // Must return a serialized paper to caller of smart contract
  return paper.toBuffer();
}
  ```

The logic is simple: take the transaction input variables, create a new
commercial paper `paper`, add it to the list of all commercial papers using
`paperList`, and return the new commercial paper (serialized as a buffer) as the
transaction response.

See how `paperList` is retrieved from the transaction context to provide access
to the list of commercial papers. `issue()`, `buy()` and `redeem()` continually
re-access `ctx.paperList` to keep the list of commercial papers up-to-date.

The logic for the **buy** transaction is a little more elaborate:

```JavaScript
async buy(ctx, issuer, paperNumber, currentOwner, newOwner, price, purchaseDateTime) {

  // Retrieve the current paper using key fields provided
  let paperKey = CommercialPaper.makeKey([issuer, paperNumber]);
  let paper = await ctx.paperList.getPaper(paperKey);

  // Validate current owner
  if (paper.getOwner() !== currentOwner) {
      throw new Error('Paper ' + issuer + paperNumber + ' is not owned by ' + currentOwner);
  }

  // First buy moves state from ISSUED to TRADING
  if (paper.isIssued()) {
      paper.setTrading();
  }

  // Check paper is not already REDEEMED
  if (paper.isTrading()) {
      paper.setOwner(newOwner);
  } else {
      throw new Error('Paper ' + issuer + paperNumber + ' is not trading. Current state = ' +paper.getCurrentState());
  }

  // Update the paper
  await ctx.paperList.updatePaper(paper);
  return paper.toBuffer();
}
```

See how the transaction checks `currentOwner` and that `paper` is `TRADING`
before changing the owner with `paper.setOwner(newOwner)`. The basic flow is
simple though -- check some pre-conditions, set the new owner, update the
commercial paper on the ledger, and return the updated commercial paper
(serialized as a buffer) as the transaction response.

Why don't you see if you can understand the logic for the **redeem**
transaction?

## Representing an object

We've seen how to define and implement the **issue**, **buy** and **redeem**
transactions using the `CommercialPaper` and `PaperList` classes. Let's end
this topic by seeing how these classes work.

Locate the `CommercialPaper` class in the `paper.js`
[file](https://github.com/hyperledger/fabric-samples/blob/master/commercial-paper/organization/magnetocorp/contract/lib/paper.js):

```JavaScript
class CommercialPaper extends State {...}
```

This class contains the in-memory representation of a commercial paper state.
See how the `createInstance` method initializes a new commercial paper with the
provided parameters:

```JavaScript
static createInstance(issuer, paperNumber, issueDateTime, maturityDateTime, faceValue) {
  return new CommercialPaper({ issuer, paperNumber, issueDateTime, maturityDateTime, faceValue });
}
```

Recall how this class was used by the **issue** transaction:

```JavaScript
let paper = CommercialPaper.createInstance(issuer, paperNumber, issueDateTime, maturityDateTime, faceValue);
```

See how every time the issue transaction is called, a new in-memory instance of
a commercial paper is created containing the transaction data.

A few important points to note:

  * This is an in-memory representation; we'll see
    [later](#accessing-the-ledger) how it appears on the ledger.


  * The `CommercialPaper` class extends the `State` class. `State` is an
    application-defined class which creates a common abstraction for a state.
    All states have a business object class which they represent, a composite
    key, can be serialized and de-serialized, and so on.  `State` helps our code
    be more legible when we are storing more than one business object type on
    the ledger. Examine the `State` class in the `state.js`
    [file](https://github.com/hyperledger/fabric-samples/blob/master/commercial-paper/organization/magnetocorp/contract/ledger-api/state.js).


  * A paper computes its own key when it is created -- this key will be used
    when the ledger is accessed. The key is formed from a combination of
    `issuer` and `paperNumber`.

    ```JavaScript
    constructor(obj) {
      super(CommercialPaper.getClass(), [obj.issuer, obj.paperNumber]);
      Object.assign(this, obj);
    }
    ```


  * A paper is moved to the `ISSUED` state by the transaction, not by the paper
    class. That's because it's the smart contract that governs the lifecycle
    state of the paper. For example, an `import` transaction might create a new
    set of papers immediately in the `TRADING` state.

The rest of the `CommercialPaper` class contains simple helper methods:

```JavaScript
getOwner() {
    return this.owner;
}
```

Recall how methods like this were used by the smart contract to move the
commercial paper through its lifecycle. For example, in the **redeem**
transaction we saw:

```JavaScript
if (paper.getOwner() === redeemingOwner) {
  paper.setOwner(paper.getIssuer());
  paper.setRedeemed();
}
```

## Access the ledger

Now locate the `PaperList` class in the `paperlist.js`
[file](https://github.com/hyperledger/fabric-samples/blob/master/commercial-paper/organization/magnetocorp/contract/lib/paperlist.js):

```JavaScript
class PaperList extends StateList {
```

This utility class is used to manage all PaperNet commercial papers in
Hyperledger Fabric state database. The PaperList data structures are described
in more detail in the [architecture topic](./architecture.html).

Like the `CommercialPaper` class, this class extends an application-defined
`StateList` class which creates a common abstraction for a list of states -- in
this case, all the commercial papers in PaperNet.

The `addPaper()` method is a simple veneer over the `StateList.addState()`
method:

```JavaScript
async addPaper(paper) {
  return this.addState(paper);
}
```

You can see in the `StateList.js`
[file](https://github.com/hyperledger/fabric-samples/blob/master/commercial-paper/organization/magnetocorp/contract/ledger-api/statelist.js)
how the `StateList` class uses the Fabric API `putState()` to write the
commercial paper as state data in the ledger:

```JavaScript
async addState(state) {
  let key = this.ctx.stub.createCompositeKey(this.name, state.getSplitKey());
  let data = State.serialize(state);
  await this.ctx.stub.putState(key, data);
}
```

Every piece of state data in a ledger requires these two fundamental elements:

  * **Key**: `key` is formed with `createCompositeKey()` using a fixed name and
    the key of `state`. The name was assigned when the `PaperList` object was
    constructed, and `state.getSplitKey()` determines each state's unique key.


  * **Data**: `data` is simply the serialized form of the commercial paper
    state, created using the `State.serialize()` utility method. The `State`
    class serializes and deserializes data using JSON, and the State's business
    object class as required, in our case `CommercialPaper`, again set when the
    `PaperList` object was constructed.


Notice how a `StateList` doesn't store anything about an individual state or the
total list of states -- it delegates all of that to the Fabric state database.
This is an important design pattern -- it reduces the opportunity for [ledger
MVCC collisions](../readwrite.html) in Hyperledger Fabric.

The StateList `getState()` and `updateState()` methods work in similar ways:

```JavaScript
async getState(key) {
  let ledgerKey = this.ctx.stub.createCompositeKey(this.name, State.splitKey(key));
  let data = await this.ctx.stub.getState(ledgerKey);
  let state = State.deserialize(data, this.supportedClasses);
  return state;
}
```

```JavaScript
async updateState(state) {
  let key = this.ctx.stub.createCompositeKey(this.name, state.getSplitKey());
  let data = State.serialize(state);
  await this.ctx.stub.putState(key, data);
}
```

See how they use the Fabric APIs `putState()`, `getState()` and
`createCompositeKey()` to access the ledger. We'll expand this smart contract
later to list all commercial papers in paperNet -- what might the method look
like to implement this ledger retrieval?

That's it! In this topic you've understood how to implement the smart contract
for PaperNet.  You can move to the next sub topic to see how an application
calls the smart contract using the Fabric SDK.

<!--- Licensed under Creative Commons Attribution 4.0 International License
https://creativecommons.org/licenses/by/4.0/ --><|MERGE_RESOLUTION|>--- conflicted
+++ resolved
@@ -62,11 +62,7 @@
 and **redeem**. It's these transactions that bring commercial papers into
 existence and move them through their lifecycle. We'll examine these
 [transactions](#transaction-definition) soon, but for now notice how
-<<<<<<< HEAD
-`CommericalPaperContract` extends the Hyperledger Fabric `Contract`
-=======
 `CommercialPaperContract` extends the Hyperledger Fabric `Contract`
->>>>>>> cdc48139
 [class](https://fabric-shim.github.io/release-1.4/fabric-contract-api.Contract.html).
 This built-in class, and the `Context` class, were brought into scope earlier:
 
