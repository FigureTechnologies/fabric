--- conflicted
+++ resolved
@@ -8,19 +8,13 @@
 package pkcs11
 
 import (
-<<<<<<< HEAD
 	"crypto/x509"
-=======
-	"crypto/rand"
-	"crypto/rsa"
->>>>>>> e3182dc1
 	"testing"
 
 	"github.com/hyperledger/fabric/bccsp"
 	"github.com/stretchr/testify/assert"
 )
 
-<<<<<<< HEAD
 func TestX509PublicKeyImportOptsKeyImporter(t *testing.T) {
 	if testing.Short() {
 		t.Skip("Skipping TestX509PublicKeyImportOptsKeyImporter")
@@ -40,39 +34,4 @@
 	_, err = ki.KeyImport(cert, &bccsp.X509PublicKeyImportOpts{})
 	assert.Error(t, err)
 	assert.Contains(t, err.Error(), "Certificate's public key type not recognized. Supported keys: [ECDSA, RSA]")
-=======
-func TestECDSAPKIXPublicKeyImportOptsKeyImporter(t *testing.T) {
-	if testing.Short() {
-		t.Skip("Skipping TestECDSAPKIXPublicKeyImportOptsKeyImporter")
-	}
-	ki := currentBCCSP
-
-	_, err := ki.KeyImport("Hello World", &bccsp.ECDSAPKIXPublicKeyImportOpts{})
-	assert.Error(t, err)
-	assert.Contains(t, err.Error(), "[ECDSAPKIXPublicKeyImportOpts] Invalid raw material. Expected byte array")
-
-	_, err = ki.KeyImport("Hello World", nil)
-	assert.Error(t, err)
-	assert.Contains(t, err.Error(), "Invalid Opts parameter. It must not be nil")
-
-	_, err = ki.KeyImport(nil, &bccsp.ECDSAPKIXPublicKeyImportOpts{})
-	assert.Error(t, err)
-	assert.Contains(t, err.Error(), "Invalid raw. Cannot be nil")
-
-	_, err = ki.KeyImport([]byte(nil), &bccsp.ECDSAPKIXPublicKeyImportOpts{})
-	assert.Error(t, err)
-	assert.Contains(t, err.Error(), "[ECDSAPKIXPublicKeyImportOpts] Invalid raw. It must not be nil")
-
-	_, err = ki.KeyImport([]byte{0}, &bccsp.ECDSAPKIXPublicKeyImportOpts{})
-	assert.Error(t, err)
-	assert.Contains(t, err.Error(), "Failed converting PKIX to ECDSA public key")
-
-	k, err := rsa.GenerateKey(rand.Reader, 512)
-	assert.NoError(t, err)
-	raw, err := utils.PublicKeyToDER(&k.PublicKey)
-	assert.NoError(t, err)
-	_, err = ki.KeyImport(raw, &bccsp.ECDSAPKIXPublicKeyImportOpts{})
-	assert.Error(t, err)
-	assert.Contains(t, err.Error(), "Failed casting to ECDSA public key. Invalid raw material")
->>>>>>> e3182dc1
 }